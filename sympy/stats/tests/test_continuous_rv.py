--- conflicted
+++ resolved
@@ -15,13 +15,8 @@
                          Chi, ChiSquared,
                          ChiNoncentral, Dagum, Erlang, Exponential,
                          FDistribution, FisherZ, Frechet, Gamma, GammaInverse,
-<<<<<<< HEAD
                          Gompertz, Gumbel, Kumaraswamy, Laplace, Logistic, LogLogistic,
-                         LogNormal, Maxwell, Nakagami, Normal, Pareto,
-=======
-                         Gompertz, Gumbel, Kumaraswamy, Laplace, Logistic,
                          LogNormal, Maxwell, Nakagami, Normal, GaussianInverse, Pareto,
->>>>>>> da492988
                          QuadraticU, RaisedCosine, Rayleigh, ShiftedGompertz,
                          StudentT, Trapezoidal, Triangular, Uniform, UniformSum,
                          VonMises, Weibull, WignerSemicircle, Wald, correlation,
@@ -669,12 +664,12 @@
     a, b = symbols('a b')
     assert LogLogistic('x', a, b)
 
-    a = Symbol('a', positive=False)
+    a = Symbol('a', negative=True)
     b = Symbol('b', positive=True)
     raises(ValueError, lambda: LogLogistic('x', a, b))
 
     a = Symbol('a', positive=True)
-    b = Symbol('b', positive=False)
+    b = Symbol('b', negative=True)
     raises(ValueError, lambda: LogLogistic('x', a, b))
 
     a, b, z, p = symbols('a b z p', positive=True)
@@ -683,6 +678,11 @@
     assert cdf(X)(z) == 1/(1 + (z/a)**(-b))
     assert quantile(X)(p) == a*(p/(1 - p))**(1/b)
 
+    # Expectation
+    assert E(X) == Piecewise((S.NaN, b <= 1), (pi*a/(b*sin(pi/b)), True))
+    b = symbols('b', prime=True) # b > 1
+    X = LogLogistic('x', a, b)
+    assert E(X) == pi*a/(b*sin(pi/b))
 
 def test_lognormal():
     mean = Symbol('mu', real=True)
