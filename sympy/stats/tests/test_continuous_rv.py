from __future__ import division
import random
from sympy.stats import (P, E, where, density, variance, covariance, skewness,
                         given, pspace, cdf, characteristic_function, ContinuousRV, sample,
                         Arcsin, Benini, Beta, BetaPrime, Cauchy,
                         Chi, ChiSquared,
                         ChiNoncentral, Dagum, Erlang, Exponential,
                         FDistribution, FisherZ, Frechet, Gamma, GammaInverse,
                         Gompertz, Gumbel, Kumaraswamy, Laplace, Logistic,
                         LogNormal, Maxwell, Nakagami, Normal, Pareto,
                         QuadraticU, RaisedCosine, Rayleigh, ShiftedGompertz,
                         StudentT, Trapezoidal, Triangular, Uniform, UniformSum,
                         VonMises, Weibull, WignerSemicircle, correlation,
                         moment, cmoment, smoment)

from sympy import (Symbol, Abs, exp, S, N, pi, simplify, Interval, erf, erfc,
                   Eq, log, lowergamma, uppergamma, Sum, symbols, sqrt, And, gamma, beta,
                   Piecewise, Integral, sin, cos, besseli, factorial, binomial,
<<<<<<< HEAD
                   floor, expand_func, Rational, hyper, diff)
=======
                   floor, expand_func, Rational, I)
>>>>>>> 7b127bdf


from sympy.stats.crv_types import NormalDistribution
from sympy.stats.rv import ProductPSpace

from sympy.utilities.pytest import raises, XFAIL, slow

from sympy.core.compatibility import range

oo = S.Infinity

x, y, z = map(Symbol, 'xyz')


def test_single_normal():
    mu = Symbol('mu', real=True, finite=True)
    sigma = Symbol('sigma', real=True, positive=True, finite=True)
    X = Normal('x', 0, 1)
    Y = X*sigma + mu

    assert simplify(E(Y)) == mu
    assert simplify(variance(Y)) == sigma**2
    pdf = density(Y)
    x = Symbol('x')
    assert (pdf(x) ==
            2**S.Half*exp(-(mu - x)**2/(2*sigma**2))/(2*pi**S.Half*sigma))

    assert P(X**2 < 1) == erf(2**S.Half/2)

    assert E(X, Eq(X, mu)) == mu


@XFAIL
def test_conditional_1d():
    X = Normal('x', 0, 1)
    Y = given(X, X >= 0)

    assert density(Y) == 2 * density(X)

    assert Y.pspace.domain.set == Interval(0, oo)
    assert E(Y) == sqrt(2) / sqrt(pi)

    assert E(X**2) == E(Y**2)


def test_ContinuousDomain():
    X = Normal('x', 0, 1)
    assert where(X**2 <= 1).set == Interval(-1, 1)
    assert where(X**2 <= 1).symbol == X.symbol
    where(And(X**2 <= 1, X >= 0)).set == Interval(0, 1)
    raises(ValueError, lambda: where(sin(X) > 1))

    Y = given(X, X >= 0)

    assert Y.pspace.domain.set == Interval(0, oo)


@slow
def test_multiple_normal():
    X, Y = Normal('x', 0, 1), Normal('y', 0, 1)

    assert E(X + Y) == 0
    assert variance(X + Y) == 2
    assert variance(X + X) == 4
    assert covariance(X, Y) == 0
    assert covariance(2*X + Y, -X) == -2*variance(X)
    assert skewness(X) == 0
    assert skewness(X + Y) == 0
    assert correlation(X, Y) == 0
    assert correlation(X, X + Y) == correlation(X, X - Y)
    assert moment(X, 2) == 1
    assert cmoment(X, 3) == 0
    assert moment(X + Y, 4) == 12
    assert cmoment(X, 2) == variance(X)
    assert smoment(X*X, 2) == 1
    assert smoment(X + Y, 3) == skewness(X + Y)
    assert E(X, Eq(X + Y, 0)) == 0
    assert variance(X, Eq(X + Y, 0)) == S.Half


@slow
def test_symbolic():
    mu1, mu2 = symbols('mu1 mu2', real=True, finite=True)
    s1, s2 = symbols('sigma1 sigma2', real=True, finite=True, positive=True)
    rate = Symbol('lambda', real=True, positive=True, finite=True)
    X = Normal('x', mu1, s1)
    Y = Normal('y', mu2, s2)
    Z = Exponential('z', rate)
    a, b, c = symbols('a b c', real=True, finite=True)

    assert E(X) == mu1
    assert E(X + Y) == mu1 + mu2
    assert E(a*X + b) == a*E(X) + b
    assert variance(X) == s1**2
    assert simplify(variance(X + a*Y + b)) == variance(X) + a**2*variance(Y)

    assert E(Z) == 1/rate
    assert E(a*Z + b) == a*E(Z) + b
    assert E(X + a*Z + b) == mu1 + a/rate + b


def test_cdf():
    X = Normal('x', 0, 1)

    d = cdf(X)
    assert P(X < 1) == d(1).rewrite(erfc)
    assert d(0) == S.Half

    d = cdf(X, X > 0)  # given X>0
    assert d(0) == 0

    Y = Exponential('y', 10)
    d = cdf(Y)
    assert d(-5) == 0
    assert P(Y > 3) == 1 - d(3)

    raises(ValueError, lambda: cdf(X + Y))

    Z = Exponential('z', 1)
    f = cdf(Z)
    z = Symbol('z')
    assert f(z) == Piecewise((1 - exp(-z), z >= 0), (0, True))


def test_characteristic_function():
    X = Uniform('x', 0, 1)

    cf = characteristic_function(X)
    assert cf(1) == -I*(-1 + exp(I))

    Y = Normal('y', 1, 1)
    cf = characteristic_function(Y)
    assert cf(0) == 1
    assert simplify(cf(1)) == exp(I - S(1)/2)

    Z = Exponential('z', 5)
    cf = characteristic_function(Z)
    assert cf(0) == 1
    assert simplify(cf(1)) == S(25)/26 + 5*I/26


def test_sample():
    z = Symbol('z')
    Z = ContinuousRV(z, exp(-z), set=Interval(0, oo))
    assert sample(Z) in Z.pspace.domain.set
    sym, val = list(Z.pspace.sample().items())[0]
    assert sym == Z and val in Interval(0, oo)


def test_ContinuousRV():
    x = Symbol('x')
    pdf = sqrt(2)*exp(-x**2/2)/(2*sqrt(pi))  # Normal distribution
    # X and Y should be equivalent
    X = ContinuousRV(x, pdf)
    Y = Normal('y', 0, 1)

    assert variance(X) == variance(Y)
    assert P(X > 0) == P(Y > 0)


def test_arcsin():
    from sympy import asin

    a = Symbol("a", real=True)
    b = Symbol("b", real=True)

    X = Arcsin('x', a, b)
    assert density(X)(x) == 1/(pi*sqrt((-x + b)*(x - a)))
    assert cdf(X)(x) == Piecewise((0, a > x),
                            (2*asin(sqrt((-a + x)/(-a + b)))/pi, b >= x),
                            (1, True))


def test_benini():
    alpha = Symbol("alpha", positive=True)
    b = Symbol("beta", positive=True)
    sigma = Symbol("sigma", positive=True)

    X = Benini('x', alpha, b, sigma)
    assert density(X)(x) == ((alpha/x + 2*b*log(x/sigma)/x)
                          *exp(-alpha*log(x/sigma) - b*log(x/sigma)**2))


def test_beta():
    a, b = symbols('alpha beta', positive=True)

    B = Beta('x', a, b)

    assert pspace(B).domain.set == Interval(0, 1)

    dens = density(B)
    x = Symbol('x')
    assert dens(x) == x**(a - 1)*(1 - x)**(b - 1) / beta(a, b)

    # This is too slow
    # assert E(B) == a / (a + b)
    # assert variance(B) == (a*b) / ((a+b)**2 * (a+b+1))

    # Full symbolic solution is too much, test with numeric version
    a, b = 1, 2
    B = Beta('x', a, b)
    assert expand_func(E(B)) == a / S(a + b)
    assert expand_func(variance(B)) == (a*b) / S((a + b)**2 * (a + b + 1))


def test_betaprime():
    alpha = Symbol("alpha", positive=True)
    betap = Symbol("beta", positive=True)

    X = BetaPrime('x', alpha, betap)
    assert density(X)(x) == x**(alpha - 1)*(x + 1)**(-alpha - betap)/beta(alpha, betap)


def test_cauchy():
    x0 = Symbol("x0")
    gamma = Symbol("gamma", positive=True)

    X = Cauchy('x', x0, gamma)
    assert density(X)(x) == 1/(pi*gamma*(1 + (x - x0)**2/gamma**2))


def test_chi():
    k = Symbol("k", integer=True)

    X = Chi('x', k)
    assert density(X)(x) == 2**(-k/2 + 1)*x**(k - 1)*exp(-x**2/2)/gamma(k/2)

def test_chi_noncentral():
    k = Symbol("k", integer=True)
    l = Symbol("l")

    X = ChiNoncentral("x", k, l)
    assert density(X)(x) == (x**k*l*(x*l)**(-k/2)*
                          exp(-x**2/2 - l**2/2)*besseli(k/2 - 1, x*l))


def test_chi_squared():
    k = Symbol("k", integer=True)

    X = ChiSquared('x', k)
    assert density(X)(x) == 2**(-k/2)*x**(k/2 - 1)*exp(-x/2)/gamma(k/2)


def test_dagum():
    p = Symbol("p", positive=True)
    b = Symbol("b", positive=True)
    a = Symbol("a", positive=True)

    X = Dagum('x', p, a, b)
    assert density(X)(x) == a*p*(x/b)**(a*p)*((x/b)**a + 1)**(-p - 1)/x
    assert cdf(X)(x) == Piecewise(((1 + (x/b)**(-a))**(-p), x >= 0),
                                    (0, True))


def test_erlang():
    k = Symbol("k", integer=True, positive=True)
    l = Symbol("l", positive=True)

    X = Erlang("x", k, l)
    assert density(X)(x) == x**(k - 1)*l**k*exp(-x*l)/gamma(k)
    assert cdf(X)(x) == Piecewise((lowergamma(k, l*x)/gamma(k), x > 0),
                               (0, True))


def test_exponential():
    rate = Symbol('lambda', positive=True, real=True, finite=True)
    X = Exponential('x', rate)

    assert E(X) == 1/rate
    assert variance(X) == 1/rate**2
    assert skewness(X) == 2
    assert skewness(X) == smoment(X, 3)
    assert smoment(2*X, 4) == smoment(X, 4)
    assert moment(X, 3) == 3*2*1/rate**3
    assert P(X > 0) == S(1)
    assert P(X > 1) == exp(-rate)
    assert P(X > 10) == exp(-10*rate)

    assert where(X <= 1).set == Interval(0, 1)


def test_f_distribution():
    d1 = Symbol("d1", positive=True)
    d2 = Symbol("d2", positive=True)

    X = FDistribution("x", d1, d2)
    assert density(X)(x) == (d2**(d2/2)*sqrt((d1*x)**d1*(d1*x + d2)**(-d1 - d2))
                             /(x*beta(d1/2, d2/2)))

def test_fisher_z():
    d1 = Symbol("d1", positive=True)
    d2 = Symbol("d2", positive=True)

    X = FisherZ("x", d1, d2)
    assert density(X)(x) == (2*d1**(d1/2)*d2**(d2/2)*(d1*exp(2*x) + d2)
                             **(-d1/2 - d2/2)*exp(d1*x)/beta(d1/2, d2/2))

def test_frechet():
    a = Symbol("a", positive=True)
    s = Symbol("s", positive=True)
    m = Symbol("m", real=True)

    X = Frechet("x", a, s=s, m=m)
    assert density(X)(x) == a*((x - m)/s)**(-a - 1)*exp(-((x - m)/s)**(-a))/s
    assert cdf(X)(x) == Piecewise((exp(-((-m + x)/s)**(-a)), m <= x), (0, True))


def test_gamma():
    k = Symbol("k", positive=True)
    theta = Symbol("theta", positive=True)

    X = Gamma('x', k, theta)
    assert density(X)(x) == x**(k - 1)*theta**(-k)*exp(-x/theta)/gamma(k)
    assert cdf(X, meijerg=True)(z) == Piecewise(
            (-k*lowergamma(k, 0)/gamma(k + 1) +
                k*lowergamma(k, z/theta)/gamma(k + 1), z >= 0),
            (0, True))
    # assert simplify(variance(X)) == k*theta**2  # handled numerically below
    assert E(X) == moment(X, 1)

    k, theta = symbols('k theta', real=True, finite=True, positive=True)
    X = Gamma('x', k, theta)
    assert simplify(E(X)) == k*theta
    # can't get things to simplify on this one so we use subs
    assert variance(X).subs(k, 5) == (k*theta**2).subs(k, 5)
    # The following is too slow
    # assert simplify(skewness(X)).subs(k, 5) == (2/sqrt(k)).subs(k, 5)


def test_gamma_inverse():
    a = Symbol("a", positive=True)
    b = Symbol("b", positive=True)

    X = GammaInverse("x", a, b)
    assert density(X)(x) == x**(-a - 1)*b**a*exp(-b/x)/gamma(a)
    assert cdf(X)(x) == Piecewise((uppergamma(a, b/x)/gamma(a), x > 0), (0, True))


def test_gompertz():
    b = Symbol("b", positive=True)
    eta = Symbol("eta", positive=True)

    X = Gompertz("x", b, eta)
    assert density(X)(x) == b*eta*exp(eta)*exp(b*x)*exp(-eta*exp(b*x))


def test_gumbel():
    beta = Symbol("beta", positive=True)
    mu = Symbol("mu")
    x = Symbol("x")
    X = Gumbel("x", beta, mu)
    assert simplify(density(X)(x)) == exp((beta*exp((mu - x)/beta) + mu - x)/beta)/beta


def test_kumaraswamy():
    a = Symbol("a", positive=True)
    b = Symbol("b", positive=True)

    X = Kumaraswamy("x", a, b)
    assert density(X)(x) == x**(a - 1)*a*b*(-x**a + 1)**(b - 1)
    assert cdf(X)(x) == Piecewise((0, x < 0),
                                (-(-x**a + 1)**b + 1, x <= 1),
                                (1, True))


def test_laplace():
    mu = Symbol("mu")
    b = Symbol("b", positive=True)

    X = Laplace('x', mu, b)
    assert density(X)(x) == exp(-Abs(x - mu)/b)/(2*b)
    assert cdf(X)(x) == Piecewise((exp((-mu + x)/b)/2, mu > x),
                            (-exp((mu - x)/b)/2 + 1, True))

def test_logistic():
    mu = Symbol("mu", real=True)
    s = Symbol("s", positive=True)

    X = Logistic('x', mu, s)
    assert density(X)(x) == exp((-x + mu)/s)/(s*(exp((-x + mu)/s) + 1)**2)
    assert cdf(X)(x) == 1/(exp((mu - x)/s) + 1)


def test_lognormal():
    mean = Symbol('mu', real=True, finite=True)
    std = Symbol('sigma', positive=True, real=True, finite=True)
    X = LogNormal('x', mean, std)
    # The sympy integrator can't do this too well
    #assert E(X) == exp(mean+std**2/2)
    #assert variance(X) == (exp(std**2)-1) * exp(2*mean + std**2)

    # Right now, only density function and sampling works
    # Test sampling: Only e^mean in sample std of 0
    for i in range(3):
        X = LogNormal('x', i, 0)
        assert S(sample(X)) == N(exp(i))
    # The sympy integrator can't do this too well
    #assert E(X) ==

    mu = Symbol("mu", real=True)
    sigma = Symbol("sigma", positive=True)

    X = LogNormal('x', mu, sigma)
    assert density(X)(x) == (sqrt(2)*exp(-(-mu + log(x))**2
                                    /(2*sigma**2))/(2*x*sqrt(pi)*sigma))

    X = LogNormal('x', 0, 1)  # Mean 0, standard deviation 1
    assert density(X)(x) == sqrt(2)*exp(-log(x)**2/2)/(2*x*sqrt(pi))


def test_maxwell():
    a = Symbol("a", positive=True)

    X = Maxwell('x', a)

    assert density(X)(x) == (sqrt(2)*x**2*exp(-x**2/(2*a**2))/
        (sqrt(pi)*a**3))
    assert E(X) == 2*sqrt(2)*a/sqrt(pi)
    assert simplify(variance(X)) == a**2*(-8 + 3*pi)/pi


def test_nakagami():
    mu = Symbol("mu", positive=True)
    omega = Symbol("omega", positive=True)

    X = Nakagami('x', mu, omega)
    assert density(X)(x) == (2*x**(2*mu - 1)*mu**mu*omega**(-mu)
                                *exp(-x**2*mu/omega)/gamma(mu))
    assert simplify(E(X, meijerg=True)) == (sqrt(mu)*sqrt(omega)
                                            *gamma(mu + S.Half)/gamma(mu + 1))
    assert simplify(variance(X, meijerg=True)) == (
    omega - omega*gamma(mu + S(1)/2)**2/(gamma(mu)*gamma(mu + 1)))
    assert cdf(X)(x) == Piecewise(
                                (lowergamma(mu, mu*x**2/omega)/gamma(mu), x > 0),
                                (0, True))


def test_pareto():
    xm, beta = symbols('xm beta', positive=True, finite=True)
    alpha = beta + 5
    X = Pareto('x', xm, alpha)

    dens = density(X)
    x = Symbol('x')
    assert dens(x) == x**(-(alpha + 1))*xm**(alpha)*(alpha)

    # These fail because SymPy can not deduce that 1/xm != 0
    # assert simplify(E(X)) == alpha*xm/(alpha-1)
    # assert simplify(variance(X)) == xm**2*alpha / ((alpha-1)**2*(alpha-2))


def test_pareto_numeric():
    xm, beta = 3, 2
    alpha = beta + 5
    X = Pareto('x', xm, alpha)

    assert E(X) == alpha*xm/S(alpha - 1)
    assert variance(X) == xm**2*alpha / S(((alpha - 1)**2*(alpha - 2)))
    # Skewness tests too slow. Try shortcutting function?


def test_raised_cosine():
    mu = Symbol("mu", real=True)
    s = Symbol("s", positive=True)

    X = RaisedCosine("x", mu, s)
    assert density(X)(x) == (Piecewise(((cos(pi*(x - mu)/s) + 1)/(2*s),
                          And(x <= mu + s, mu - s <= x)), (0, True)))


def test_rayleigh():
    sigma = Symbol("sigma", positive=True)

    X = Rayleigh('x', sigma)
    assert density(X)(x) ==  x*exp(-x**2/(2*sigma**2))/sigma**2
    assert E(X) == sqrt(2)*sqrt(pi)*sigma/2
    assert variance(X) == -pi*sigma**2/2 + 2*sigma**2


def test_shiftedgompertz():
    b = Symbol("b", positive=True)
    eta = Symbol("eta", positive=True)
    X = ShiftedGompertz("x", b, eta)
    assert density(X)(x) == b*(eta*(1 - exp(-b*x)) + 1)*exp(-b*x)*exp(-eta*exp(-b*x))


def test_studentt():
    nu = Symbol("nu", positive=True)

    X = StudentT('x', nu)
    assert density(X)(x) == (1 + x**2/nu)**(-nu/2 - 1/2)/(sqrt(nu)*beta(1/2, nu/2))
    assert cdf(X)(x) == 1/2 + x*gamma(nu/2 + 1/2)*hyper((1/2, nu/2 + 1/2),
                                (3/2,), -x**2/nu)/(sqrt(pi)*sqrt(nu)*gamma(nu/2))


def test_trapezoidal():
    a = Symbol("a", real=True)
    b = Symbol("b", real=True)
    c = Symbol("c", real=True)
    d = Symbol("d", real=True)

    X = Trapezoidal('x', a, b, c, d)
    assert density(X)(x) == Piecewise(((-2*a + 2*x)/((-a + b)*(-a - b + c + d)), (a <= x) & (x < b)),
                                      (2/(-a - b + c + d), (b <= x) & (x < c)),
                                      ((2*d - 2*x)/((-c + d)*(-a - b + c + d)), (c <= x) & (x <= d)),
                                      (0, True))

    X = Trapezoidal('x', 0, 1, 2, 3)
    assert E(X) == S(3)/2
    assert variance(X) == S(5)/12
    assert P(X < 2) == S(3)/4

@XFAIL
def test_triangular():
    a = Symbol("a")
    b = Symbol("b")
    c = Symbol("c")

    X = Triangular('x', a, b, c)
    assert density(X)(x) == Piecewise(
                 ((2*x - 2*a)/((-a + b)*(-a + c)), And(a <= x, x < c)),
                 (2/(-a + b), x == c),
                 ((-2*x + 2*b)/((-a + b)*(b - c)), And(x <= b, c < x)),
                 (0, True))


def test_quadratic_u():
    a = Symbol("a", real=True)
    b = Symbol("b", real=True)

    X = QuadraticU("x", a, b)
    assert density(X)(x) == (Piecewise((12*(x - a/2 - b/2)**2/(-a + b)**3,
                          And(x <= b, a <= x)), (0, True)))


def test_uniform():
    l = Symbol('l', real=True, finite=True)
    w = Symbol('w', positive=True, finite=True)
    X = Uniform('x', l, l + w)

    assert simplify(E(X)) == l + w/2
    assert simplify(variance(X)) == w**2/12

    # With numbers all is well
    X = Uniform('x', 3, 5)
    assert P(X < 3) == 0 and P(X > 5) == 0
    assert P(X < 4) == P(X > 4) == S.Half

    z = Symbol('z')
    p = density(X)(z)
    assert p.subs(z, 3.7) == S(1)/2
    assert p.subs(z, -1) == 0
    assert p.subs(z, 6) == 0

    c = cdf(X)
    assert c(2) == 0 and c(3) == 0
    assert c(S(7)/2) == S(1)/4
    assert c(5) == 1 and c(6) == 1


def test_uniform_P():
    """ This stopped working because SingleContinuousPSpace.compute_density no
    longer calls integrate on a DiracDelta but rather just solves directly.
    integrate used to call UniformDistribution.expectation which special-cased
    subsed out the Min and Max terms that Uniform produces

    I decided to regress on this class for general cleanliness (and I suspect
    speed) of the algorithm.
    """
    l = Symbol('l', real=True, finite=True)
    w = Symbol('w', positive=True, finite=True)
    X = Uniform('x', l, l + w)
    assert P(X < l) == 0 and P(X > l + w) == 0


@XFAIL
def test_uniformsum():
    n = Symbol("n", integer=True)
    _k = Symbol("k")

    X = UniformSum('x', n)
    assert density(X)(x) == (Sum((-1)**_k*(-_k + x)**(n - 1)
                        *binomial(n, _k), (_k, 0, floor(x)))/factorial(n - 1))


def test_von_mises():
    mu = Symbol("mu")
    k = Symbol("k", positive=True)

    X = VonMises("x", mu, k)
    assert density(X)(x) == exp(k*cos(x - mu))/(2*pi*besseli(0, k))


def test_weibull():
    a, b = symbols('a b', positive=True)
    X = Weibull('x', a, b)

    assert simplify(E(X)) == simplify(a * gamma(1 + 1/b))
    assert simplify(variance(X)) == simplify(a**2 * gamma(1 + 2/b) - E(X)**2)
    # Skewness tests too slow. Try shortcutting function?


def test_weibull_numeric():
    # Test for integers and rationals
    a = 1
    bvals = [S.Half, 1, S(3)/2, 5]
    for b in bvals:
        X = Weibull('x', a, b)
        assert simplify(E(X)) == expand_func(a * gamma(1 + 1/S(b)))
        assert simplify(variance(X)) == simplify(
            a**2 * gamma(1 + 2/S(b)) - E(X)**2)
        # Not testing Skew... it's slow with int/frac values > 3/2


def test_wignersemicircle():
    R = Symbol("R", positive=True)

    X = WignerSemicircle('x', R)
    assert density(X)(x) == 2*sqrt(-x**2 + R**2)/(pi*R**2)
    assert E(X) == 0


def test_prefab_sampling():
    N = Normal('X', 0, 1)
    L = LogNormal('L', 0, 1)
    E = Exponential('Ex', 1)
    P = Pareto('P', 1, 3)
    W = Weibull('W', 1, 1)
    U = Uniform('U', 0, 1)
    B = Beta('B', 2, 5)
    G = Gamma('G', 1, 3)

    variables = [N, L, E, P, W, U, B, G]
    niter = 10
    for var in variables:
        for i in range(niter):
            assert sample(var) in var.pspace.domain.set


def test_input_value_assertions():
    a, b = symbols('a b')
    p, q = symbols('p q', positive=True)
    m, n = symbols('m n', positive=False, real=True)

    raises(ValueError, lambda: Normal('x', 3, 0))
    raises(ValueError, lambda: Normal('x', m, n))
    Normal('X', a, p)  # No error raised
    raises(ValueError, lambda: Exponential('x', m))
    Exponential('Ex', p)  # No error raised
    for fn in [Pareto, Weibull, Beta, Gamma]:
        raises(ValueError, lambda: fn('x', m, p))
        raises(ValueError, lambda: fn('x', p, n))
        fn('x', p, q)  # No error raised


@XFAIL
def test_unevaluated():
    X = Normal('x', 0, 1)
    assert E(X, evaluate=False) == (
        Integral(sqrt(2)*x*exp(-x**2/2)/(2*sqrt(pi)), (x, -oo, oo)))

    assert E(X + 1, evaluate=False) == (
        Integral(sqrt(2)*x*exp(-x**2/2)/(2*sqrt(pi)), (x, -oo, oo)) + 1)

    assert P(X > 0, evaluate=False) == (
        Integral(sqrt(2)*exp(-x**2/2)/(2*sqrt(pi)), (x, 0, oo)))

    assert P(X > 0, X**2 < 1, evaluate=False) == (
        Integral(sqrt(2)*exp(-x**2/2)/(2*sqrt(pi)*
            Integral(sqrt(2)*exp(-x**2/2)/(2*sqrt(pi)),
                (x, -1, 1))), (x, 0, 1)))


def test_probability_unevaluated():
    T = Normal('T', 30, 3)
    assert type(P(T > 33, evaluate=False)) == Integral


def test_density_unevaluated():
    X = Normal('X', 0, 1)
    Y = Normal('Y', 0, 2)
    assert isinstance(density(X+Y, evaluate=False)(z), Integral)


def test_NormalDistribution():
    nd = NormalDistribution(0, 1)
    x = Symbol('x')
    assert nd.cdf(x) == erf(sqrt(2)*x/2)/2 + S.One/2
    assert isinstance(nd.sample(), float) or nd.sample().is_Number
    assert nd.expectation(1, x) == 1
    assert nd.expectation(x, x) == 0
    assert nd.expectation(x**2, x) == 1


def test_random_parameters():
    mu = Normal('mu', 2, 3)
    meas = Normal('T', mu, 1)
    assert density(meas, evaluate=False)(z)
    assert isinstance(pspace(meas), ProductPSpace)
    #assert density(meas, evaluate=False)(z) == Integral(mu.pspace.pdf *
    #        meas.pspace.pdf, (mu.symbol, -oo, oo)).subs(meas.symbol, z)


def test_random_parameters_given():
    mu = Normal('mu', 2, 3)
    meas = Normal('T', mu, 1)
    assert given(meas, Eq(mu, 5)) == Normal('T', 5, 1)


def test_conjugate_priors():
    mu = Normal('mu', 2, 3)
    x = Normal('x', mu, 1)
    assert isinstance(simplify(density(mu, Eq(x, y), evaluate=False)(z)),
            Integral)


def test_difficult_univariate():
    """ Since using solve in place of deltaintegrate we're able to perform
    substantially more complex density computations on single continuous random
    variables """
    x = Normal('x', 0, 1)
    assert density(x**3)
    assert density(exp(x**2))
    assert density(log(x))


def test_issue_10003():
    X = Exponential('x', 3)
    G = Gamma('g', 1, 2)
    assert P(X < -1) == S.Zero
    assert P(G < -1) == S.Zero


def test_precomputed_cdf():
    x = symbols("x", real=True, finite=True)
    mu = symbols("mu", real=True, finite=True)
    sigma, xm, alpha = symbols("sigma xm alpha", positive=True, finite=True)
    n = symbols("n", integer=True, positive=True, finite=True)
    distribs = [
            Normal("X", mu, sigma),
            Pareto("P", xm, alpha),
            ChiSquared("C", n),
            Exponential("E", sigma),
            # LogNormal("L", mu, sigma),
    ]
    for X in distribs:
        compdiff = cdf(X)(x) - simplify(X.pspace.density.compute_cdf()(x))
        compdiff = simplify(compdiff.rewrite(erfc))
        assert compdiff == 0


def test_long_precomputed_cdf():
    x = symbols("x", real=True, finite=True)
    distribs = [
            Arcsin("A", -5, 9),
            Dagum("D", 4, 10, 3),
            Erlang("E", 14, 5),
            Frechet("F", 2, 6, -3),
            Gamma("G", 2, 7),
            GammaInverse("GI", 3, 5),
            Kumaraswamy("K", 6, 8),
            Laplace("LA", -5, 4),
            Logistic("L", -6, 7),
            Nakagami("N", 2, 7),
            StudentT("S", 4)
            ]
    for distr in distribs:
        for _ in range(5):
            assert abs((simplify(diff(cdf(distr)(x), x))
                - density(distr)(x)).evalf(subs={x: random.random()})) < 1e-15

    US = UniformSum("US", 5)
    pdf01 = density(US)(x).subs(floor(x), 0).doit()   # pdf on (0, 1)
    cdf01 = cdf(US, evaluate=False)(x).subs(floor(x), 0).doit()   # cdf on (0, 1)
    (diff(cdf01, x) - pdf01).subs(x, random.random()) == 0


def test_issue_13324():
    X = Uniform('X', 0, 1)
    assert E(X, X > Rational(1, 2)) == Rational(3, 4)
    assert E(X, X > 0) == Rational(1, 2)<|MERGE_RESOLUTION|>--- conflicted
+++ resolved
@@ -16,11 +16,7 @@
 from sympy import (Symbol, Abs, exp, S, N, pi, simplify, Interval, erf, erfc,
                    Eq, log, lowergamma, uppergamma, Sum, symbols, sqrt, And, gamma, beta,
                    Piecewise, Integral, sin, cos, besseli, factorial, binomial,
-<<<<<<< HEAD
-                   floor, expand_func, Rational, hyper, diff)
-=======
-                   floor, expand_func, Rational, I)
->>>>>>> 7b127bdf
+                   floor, expand_func, Rational, I, hyper, diff)
 
 
 from sympy.stats.crv_types import NormalDistribution
