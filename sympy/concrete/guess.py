"""Various algorithms for helping identifying numbers and sequences."""


from sympy.concrete.products import (Product, product)
from sympy.core import Function, S
from sympy.core.add import Add
from sympy.core.numbers import Integer, Rational
from sympy.core.symbol import Symbol, symbols
from sympy.core.sympify import sympify
from sympy.functions.elementary.exponential import exp
from sympy.functions.elementary.integers import floor
from sympy.integrals.integrals import integrate
from sympy.polys.polyfuncs import rational_interpolate as rinterp
from sympy.polys.polytools import lcm
from sympy.simplify.radsimp import denom
from sympy.utilities import public


@public
def find_simple_recurrence_vector(l):
    """
    This function is used internally by other functions from the
    sympy.concrete.guess module. While most users may want to rather use the
    function find_simple_recurrence when looking for recurrence relations
    among rational numbers, the current function may still be useful when
    some post-processing has to be done.

    Explanation
    ===========

    The function returns a vector of length n when a recurrence relation of
    order n is detected in the sequence of rational numbers v.

    If the returned vector has a length 1, then the returned value is always
    the list [0], which means that no relation has been found.

    While the functions is intended to be used with rational numbers, it should
    work for other kinds of real numbers except for some cases involving
    quadratic numbers; for that reason it should be used with some caution when
    the argument is not a list of rational numbers.

    Examples
    ========

    >>> from sympy.concrete.guess import find_simple_recurrence_vector
    >>> from sympy import fibonacci
    >>> find_simple_recurrence_vector([fibonacci(k) for k in range(12)])
    [1, -1, -1]

    See Also
    ========

    See the function sympy.concrete.guess.find_simple_recurrence which is more
    user-friendly.

    """
    q1 = [0]
<<<<<<< HEAD
    q2 = [S.One]
=======
    q2 = [1]
>>>>>>> bfd4514c
    b, z = 0, len(l) >> 1
    while len(q2) <= z:
        while l[b]==0:
            b += 1
            if b == len(l):
                c = 1
                for x in q2:
                    c = lcm(c, denom(x))
                if q2[0]*c < 0: c = -c
                for k in range(len(q2)):
                    q2[k] = int(q2[k]*c)
                return q2
        a = S.One/l[b]
        m = [a]
        for k in range(b+1, len(l)):
            m.append(-sum(l[j+1]*m[b-j-1] for j in range(b, k))*a)
        l, m = m, [0] * max(len(q2), b+len(q1))
        for k, q in enumerate(q2):
            m[k] = a*q
        for k, q in enumerate(q1):
            m[k+b] += q
        while m[-1]==0: m.pop() # because trailing zeros can occur
        q1, q2, b = q2, m, 1
    return [0]

@public
def find_simple_recurrence(v, A=Function('a'), N=Symbol('n')):
    """
    Detects and returns a recurrence relation from a sequence of several integer
    (or rational) terms. The name of the function in the returned expression is
    'a' by default; the main variable is 'n' by default. The smallest index in
    the returned expression is always n (and never n-1, n-2, etc.).

    Examples
    ========

    >>> from sympy.concrete.guess import find_simple_recurrence
    >>> from sympy import fibonacci
    >>> find_simple_recurrence([fibonacci(k) for k in range(12)])
    -a(n) - a(n + 1) + a(n + 2)

    >>> from sympy import Function, Symbol
    >>> a = [1, 1, 1]
    >>> for k in range(15): a.append(5*a[-1]-3*a[-2]+8*a[-3])
    >>> find_simple_recurrence(a, A=Function('f'), N=Symbol('i'))
    -8*f(i) + 3*f(i + 1) - 5*f(i + 2) + f(i + 3)

    """
    p = find_simple_recurrence_vector(v)
    n = len(p)
    if n <= 1: return S.Zero

    return Add(*[A(N+n-1-k)*p[k] for k in range(n)])


@public
def rationalize(x, maxcoeff=10000):
    """
    Helps identifying a rational number from a float (or mpmath.mpf) value by
    using a continued fraction. The algorithm stops as soon as a large partial
    quotient is detected (greater than 10000 by default).

    Examples
    ========

    >>> from sympy.concrete.guess import rationalize
    >>> from mpmath import cos, pi
    >>> rationalize(cos(pi/3))
    1/2

    >>> from mpmath import mpf
    >>> rationalize(mpf("0.333333333333333"))
    1/3

    While the function is rather intended to help 'identifying' rational
    values, it may be used in some cases for approximating real numbers.
    (Though other functions may be more relevant in that case.)

    >>> rationalize(pi, maxcoeff = 250)
    355/113

    See Also
    ========

    Several other methods can approximate a real number as a rational, like:

      * fractions.Fraction.from_decimal
      * fractions.Fraction.from_float
      * mpmath.identify
      * mpmath.pslq by using the following syntax: mpmath.pslq([x, 1])
      * mpmath.findpoly by using the following syntax: mpmath.findpoly(x, 1)
      * sympy.simplify.nsimplify (which is a more general function)

    The main difference between the current function and all these variants is
    that control focuses on magnitude of partial quotients here rather than on
    global precision of the approximation. If the real is "known to be" a
    rational number, the current function should be able to detect it correctly
    with the default settings even when denominator is great (unless its
    expansion contains unusually big partial quotients) which may occur
    when studying sequences of increasing numbers. If the user cares more
    on getting simple fractions, other methods may be more convenient.

    """
    p0, p1 = 0, 1
    q0, q1 = 1, 0
    a = floor(x)
    while a < maxcoeff or q1==0:
        p = a*p1 + p0
        q = a*q1 + q0
        p0, p1 = p1, p
        q0, q1 = q1, q
        if x==a: break
        x = 1/(x-a)
        a = floor(x)
    return sympify(p) / q


@public
def guess_generating_function_rational(v, X=Symbol('x')):
    """
    Tries to "guess" a rational generating function for a sequence of rational
    numbers v.

    Examples
    ========

    >>> from sympy.concrete.guess import guess_generating_function_rational
    >>> from sympy import fibonacci
    >>> l = [fibonacci(k) for k in range(5,15)]
    >>> guess_generating_function_rational(l)
    (3*x + 5)/(-x**2 - x + 1)

    See Also
    ========

    sympy.series.approximants
    mpmath.pade

    """
    #   a) compute the denominator as q
    q = find_simple_recurrence_vector(v)
    n = len(q)
    if n <= 1: return None
    #   b) compute the numerator as p
    p = [sum(v[i-k]*q[k] for k in range(min(i+1, n)))
            for i in range(len(v)>>1)]
    return (sum(p[k]*X**k for k in range(len(p)))
            / sum(q[k]*X**k for k in range(n)))


@public
def guess_generating_function(v, X=Symbol('x'), types=['all'], maxsqrtn=2):
    """
    Tries to "guess" a generating function for a sequence of rational numbers v.
    Only a few patterns are implemented yet.

    Explanation
    ===========

    The function returns a dictionary where keys are the name of a given type of
    generating function. Six types are currently implemented:

         type  |  formal definition
        -------+----------------------------------------------------------------
        ogf    | f(x) = Sum(            a_k * x^k       ,  k: 0..infinity )
        egf    | f(x) = Sum(            a_k * x^k / k!  ,  k: 0..infinity )
        lgf    | f(x) = Sum( (-1)^(k+1) a_k * x^k / k   ,  k: 1..infinity )
               |        (with initial index being hold as 1 rather than 0)
        hlgf   | f(x) = Sum(            a_k * x^k / k   ,  k: 1..infinity )
               |        (with initial index being hold as 1 rather than 0)
        lgdogf | f(x) = derivate( log(Sum( a_k * x^k, k: 0..infinity )), x)
        lgdegf | f(x) = derivate( log(Sum( a_k * x^k / k!, k: 0..infinity )), x)

    In order to spare time, the user can select only some types of generating
    functions (default being ['all']). While forgetting to use a list in the
    case of a single type may seem to work most of the time as in: types='ogf'
    this (convenient) syntax may lead to unexpected extra results in some cases.

    Discarding a type when calling the function does not mean that the type will
    not be present in the returned dictionary; it only means that no extra
    computation will be performed for that type, but the function may still add
    it in the result when it can be easily converted from another type.

    Two generating functions (lgdogf and lgdegf) are not even computed if the
    initial term of the sequence is 0; it may be useful in that case to try
    again after having removed the leading zeros.

    Examples
    ========

    >>> from sympy.concrete.guess import guess_generating_function as ggf
    >>> ggf([k+1 for k in range(12)], types=['ogf', 'lgf', 'hlgf'])
    {'hlgf': 1/(1 - x), 'lgf': 1/(x + 1), 'ogf': 1/(x**2 - 2*x + 1)}

    >>> from sympy import sympify
    >>> l = sympify("[3/2, 11/2, 0, -121/2, -363/2, 121]")
    >>> ggf(l)
    {'ogf': (x + 3/2)/(11*x**2 - 3*x + 1)}

    >>> from sympy import fibonacci
    >>> ggf([fibonacci(k) for k in range(5, 15)], types=['ogf'])
    {'ogf': (3*x + 5)/(-x**2 - x + 1)}

    >>> from sympy import factorial
    >>> ggf([factorial(k) for k in range(12)], types=['ogf', 'egf', 'lgf'])
    {'egf': 1/(1 - x)}

    >>> ggf([k+1 for k in range(12)], types=['egf'])
    {'egf': (x + 1)*exp(x), 'lgdegf': (x + 2)/(x + 1)}

    N-th root of a rational function can also be detected (below is an example
    coming from the sequence A108626 from http://oeis.org).
    The greatest n-th root to be tested is specified as maxsqrtn (default 2).

    >>> ggf([1, 2, 5, 14, 41, 124, 383, 1200, 3799, 12122, 38919])['ogf']
    sqrt(1/(x**4 + 2*x**2 - 4*x + 1))

    References
    ==========

    .. [1] "Concrete Mathematics", R.L. Graham, D.E. Knuth, O. Patashnik
    .. [2] https://oeis.org/wiki/Generating_functions

    """
    # List of all types of all g.f. known by the algorithm
    if 'all' in types:
        types = ('ogf', 'egf', 'lgf', 'hlgf', 'lgdogf', 'lgdegf')

    result = {}

    # Ordinary Generating Function (ogf)
    if 'ogf' in types:
        # Perform some convolutions of the sequence with itself
        t = [1] + [0]*(len(v) - 1)
        for d in range(max(1, maxsqrtn)):
            t = [sum(t[n-i]*v[i] for i in range(n+1)) for n in range(len(v))]
            g = guess_generating_function_rational(t, X=X)
            if g:
                result['ogf'] = g**Rational(1, d+1)
                break

    # Exponential Generating Function (egf)
    if 'egf' in types:
        # Transform sequence (division by factorial)
        w, f = [], S.One
        for i, k in enumerate(v):
            f *= i if i else 1
            w.append(k/f)
        # Perform some convolutions of the sequence with itself
        t = [1] + [0]*(len(w) - 1)
        for d in range(max(1, maxsqrtn)):
            t = [sum(t[n-i]*w[i] for i in range(n+1)) for n in range(len(w))]
            g = guess_generating_function_rational(t, X=X)
            if g:
                result['egf'] = g**Rational(1, d+1)
                break

    # Logarithmic Generating Function (lgf)
    if 'lgf' in types:
        # Transform sequence (multiplication by (-1)^(n+1) / n)
        w, f = [], S.NegativeOne
        for i, k in enumerate(v):
            f = -f
            w.append(f*k/Integer(i+1))
        # Perform some convolutions of the sequence with itself
        t = [1] + [0]*(len(w) - 1)
        for d in range(max(1, maxsqrtn)):
            t = [sum(t[n-i]*w[i] for i in range(n+1)) for n in range(len(w))]
            g = guess_generating_function_rational(t, X=X)
            if g:
                result['lgf'] = g**Rational(1, d+1)
                break

    # Hyperbolic logarithmic Generating Function (hlgf)
    if 'hlgf' in types:
        # Transform sequence (division by n+1)
        w = []
        for i, k in enumerate(v):
            w.append(k/Integer(i+1))
        # Perform some convolutions of the sequence with itself
        t = [1] + [0]*(len(w) - 1)
        for d in range(max(1, maxsqrtn)):
            t = [sum(t[n-i]*w[i] for i in range(n+1)) for n in range(len(w))]
            g = guess_generating_function_rational(t, X=X)
            if g:
                result['hlgf'] = g**Rational(1, d+1)
                break

    # Logarithmic derivative of ordinary generating Function (lgdogf)
    if v[0] != 0 and ('lgdogf' in types
                       or ('ogf' in types and 'ogf' not in result)):
        # Transform sequence by computing f'(x)/f(x)
        # because log(f(x)) = integrate( f'(x)/f(x) )
        a, w = sympify(v[0]), []
        for n in range(len(v)-1):
            w.append(
               (v[n+1]*(n+1) - sum(w[-i-1]*v[i+1] for i in range(n)))/a)
        # Perform some convolutions of the sequence with itself
        t = [1] + [0]*(len(w) - 1)
        for d in range(max(1, maxsqrtn)):
            t = [sum(t[n-i]*w[i] for i in range(n+1)) for n in range(len(w))]
            g = guess_generating_function_rational(t, X=X)
            if g:
                result['lgdogf'] = g**Rational(1, d+1)
                if 'ogf' not in result:
                    result['ogf'] = exp(integrate(result['lgdogf'], X))
                break

    # Logarithmic derivative of exponential generating Function (lgdegf)
    if v[0] != 0 and ('lgdegf' in types
                       or ('egf' in types and 'egf' not in result)):
        # Transform sequence / step 1 (division by factorial)
        z, f = [], S.One
        for i, k in enumerate(v):
            f *= i if i else 1
            z.append(k/f)
        # Transform sequence / step 2 by computing f'(x)/f(x)
        # because log(f(x)) = integrate( f'(x)/f(x) )
        a, w = z[0], []
        for n in range(len(z)-1):
            w.append(
               (z[n+1]*(n+1) - sum(w[-i-1]*z[i+1] for i in range(n)))/a)
        # Perform some convolutions of the sequence with itself
        t = [1] + [0]*(len(w) - 1)
        for d in range(max(1, maxsqrtn)):
            t = [sum(t[n-i]*w[i] for i in range(n+1)) for n in range(len(w))]
            g = guess_generating_function_rational(t, X=X)
            if g:
                result['lgdegf'] = g**Rational(1, d+1)
                if 'egf' not in result:
                    result['egf'] = exp(integrate(result['lgdegf'], X))
                break

    return result


@public
def guess(l, all=False, evaluate=True, niter=2, variables=None):
    """
    This function is adapted from the Rate.m package for Mathematica
    written by Christian Krattenthaler.
    It tries to guess a formula from a given sequence of rational numbers.

    Explanation
    ===========

    In order to speed up the process, the 'all' variable is set to False by
    default, stopping the computation as some results are returned during an
    iteration; the variable can be set to True if more iterations are needed
    (other formulas may be found; however they may be equivalent to the first
    ones).

    Another option is the 'evaluate' variable (default is True); setting it
    to False will leave the involved products unevaluated.

    By default, the number of iterations is set to 2 but a greater value (up
    to len(l)-1) can be specified with the optional 'niter' variable.
    More and more convoluted results are found when the order of the
    iteration gets higher:

      * first iteration returns polynomial or rational functions;
      * second iteration returns products of rising factorials and their
        inverses;
      * third iteration returns products of products of rising factorials
        and their inverses;
      * etc.

    The returned formulas contain symbols i0, i1, i2, ... where the main
    variables is i0 (and auxiliary variables are i1, i2, ...). A list of
    other symbols can be provided in the 'variables' option; the length of
    the least should be the value of 'niter' (more is acceptable but only
    the first symbols will be used); in this case, the main variable will be
    the first symbol in the list.

    Examples
    ========

    >>> from sympy.concrete.guess import guess
    >>> guess([1,2,6,24,120], evaluate=False)
    [Product(i1 + 1, (i1, 1, i0 - 1))]

    >>> from sympy import symbols
    >>> r = guess([1,2,7,42,429,7436,218348,10850216], niter=4)
    >>> i0 = symbols("i0")
    >>> [r[0].subs(i0,n).doit() for n in range(1,10)]
    [1, 2, 7, 42, 429, 7436, 218348, 10850216, 911835460]
    """
    if any(a==0 for a in l[:-1]):
        return []
    N = len(l)
    niter = min(N-1, niter)
    myprod = product if evaluate else Product
    g = []
    res = []
    if variables is None:
        symb = symbols('i:'+str(niter))
    else:
        symb = variables
    for k, s in enumerate(symb):
        g.append(l)
        n, r = len(l), []
        for i in range(n-2-1, -1, -1):
            ri = rinterp(enumerate(g[k][:-1], start=1), i, X=s)
            if ((denom(ri).subs({s:n}) != 0)
                    and (ri.subs({s:n}) - g[k][-1] == 0)
                    and ri not in r):
              r.append(ri)
        if r:
            for i in range(k-1, -1, -1):
                r = list(map(lambda v: g[i][0]
                      * myprod(v, (symb[i+1], 1, symb[i]-1)), r))
            if not all: return r
            res += r
        l = [Rational(l[i+1], l[i]) for i in range(N-k-1)]
    return res<|MERGE_RESOLUTION|>--- conflicted
+++ resolved
@@ -55,11 +55,7 @@
 
     """
     q1 = [0]
-<<<<<<< HEAD
-    q2 = [S.One]
-=======
     q2 = [1]
->>>>>>> bfd4514c
     b, z = 0, len(l) >> 1
     while len(q2) <= z:
         while l[b]==0:
