from sympy.assumptions.newask import newask

from sympy import symbols, Q, assuming, Implies, MatrixSymbol, I, pi, Rational

from sympy.utilities.pytest import raises, XFAIL

x, y, z = symbols('x y z')

def test_newask():
    # No relevant facts
    assert newask(Q.real(x), Q.real(x)) is True
    assert newask(Q.real(x), ~Q.real(x)) is False
    assert newask(Q.real(x)) is None

    assert newask(Q.real(x), Q.positive(x)) is True
    assert newask(Q.positive(x), Q.real(x)) is None
    assert newask(Q.real(x), ~Q.positive(x)) is None
    assert newask(Q.positive(x), ~Q.real(x)) is False

    raises(ValueError, lambda: newask(Q.real(x), Q.real(x) & ~Q.real(x)))

    with assuming(Q.positive(x)):
        assert newask(Q.real(x)) is True
        assert newask(~Q.positive(x)) is False
        raises(ValueError, lambda: newask(Q.real(x), ~Q.positive(x)))

    assert newask(Q.zero(x), Q.nonzero(x)) is False
    assert newask(Q.positive(x), Q.zero(x)) is False
    assert newask(Q.real(x), Q.zero(x)) is True
    assert newask(Q.zero(x), Q.zero(x*y)) is None
    assert newask(Q.zero(x*y), Q.zero(x))

def test_zero():
    """
    Everything in this test doesn't work with ask, and most things would be
    very difficult or impossible to make work under the current handlers
    model.
    """
    assert newask(Q.zero(x) | Q.zero(y), Q.zero(x*y)) is True
    assert newask(Q.zero(x*y), Q.zero(x) | Q.zero(y)) is True

    assert newask(Implies(Q.zero(x), Q.zero(x*y))) is True

    # This one in particular requires computing the fixed-point of the
    # relevant facts, because going from Q.nonzero(x*y) -> ~Q.zero(x*y) and
    # Q.zero(x*y) -> Equivalent(Q.zero(x*y), Q.zero(x) | Q.zero(y)) takes two
    # steps.
    assert newask(Q.zero(x) | Q.zero(y), Q.nonzero(x*y)) is False

    assert newask(Q.zero(x), Q.zero(x**2)) is True

def test_zero_positive():
    assert newask(Q.zero(x + y), Q.positive(x) & Q.positive(y)) is False
    assert newask(Q.positive(x) & Q.positive(y), Q.zero(x + y)) is False
    assert newask(Q.nonzero(x + y), Q.positive(x) & Q.positive(y)) is True
    assert newask(Q.positive(x) & Q.positive(y), Q.nonzero(x + y)) is None

    # This one requires several levels of forward chaining
    assert newask(Q.zero(x*(x + y)), Q.positive(x) & Q.positive(y)) is False

    assert newask(Q.positive(pi*x*y + 1), Q.positive(x) & Q.positive(y)) is True
    assert newask(Q.positive(pi*x*y - 5), Q.positive(x) & Q.positive(y)) is None

def test_zero_pow():
    assert newask(Q.zero(x**y), Q.zero(x) & Q.positive(y)) is True
    assert newask(Q.zero(x**y), Q.nonzero(x) & Q.zero(y)) is False

    assert newask(Q.zero(x), Q.zero(x**y)) is True

    assert newask(Q.zero(x**y), Q.zero(x)) is None

@XFAIL
# Requires correct Q.square calculation first
def test_invertible():
    A = MatrixSymbol('A', 5, 5)
    B = MatrixSymbol('B', 5, 5)
    assert newask(Q.invertible(A*B), Q.invertible(A) & Q.invertible(B)) is True
    assert newask(Q.invertible(A), Q.invertible(A*B))
    assert newask(Q.invertible(A) & Q.invertible(B), Q.invertible(A*B))

def test_prime():
    assert newask(Q.prime(5)) is True
    assert newask(Q.prime(6)) is False
    assert newask(Q.prime(-5)) is False

    assert newask(Q.prime(x*y), Q.integer(x) & Q.integer(y)) is None
    assert newask(Q.prime(x*y), Q.prime(x) & Q.prime(y)) is False

def test_old_assump():
    assert newask(Q.positive(1)) is True
    assert newask(Q.positive(-1)) is False
    assert newask(Q.positive(0)) is False
    assert newask(Q.positive(I)) is False
    assert newask(Q.positive(pi)) is True

    assert newask(Q.negative(1)) is False
    assert newask(Q.negative(-1)) is True
    assert newask(Q.negative(0)) is False
    assert newask(Q.negative(I)) is False
    assert newask(Q.negative(pi)) is False

    assert newask(Q.zero(1)) is False
    assert newask(Q.zero(-1)) is False
    assert newask(Q.zero(0)) is True
    assert newask(Q.zero(I)) is False
    assert newask(Q.zero(pi)) is False

    assert newask(Q.nonzero(1)) is True
    assert newask(Q.nonzero(-1)) is True
    assert newask(Q.nonzero(0)) is False
    assert newask(Q.nonzero(I)) is False
    assert newask(Q.nonzero(pi)) is True

    assert newask(Q.nonpositive(1)) is False
    assert newask(Q.nonpositive(-1)) is True
    assert newask(Q.nonpositive(0)) is True
    assert newask(Q.nonpositive(I)) is False
    assert newask(Q.nonpositive(pi)) is False

    assert newask(Q.nonnegative(1)) is True
    assert newask(Q.nonnegative(-1)) is False
    assert newask(Q.nonnegative(0)) is True
    assert newask(Q.nonnegative(I)) is False
    assert newask(Q.nonnegative(pi)) is True

def test_irrational():
    assert newask(Q.irrational(2)) is False
    assert newask(Q.rational(2)) is True
    assert newask(Q.irrational(pi)) is True
    assert newask(Q.rational(pi)) is False
    assert newask(Q.irrational(I)) is False
    assert newask(Q.rational(I)) is False

    assert newask(Q.irrational(x*y*z), Q.irrational(x) & Q.irrational(y) &
        Q.rational(z)) is None
    assert newask(Q.irrational(x*y*z), Q.irrational(x) & Q.rational(y) &
        Q.rational(z)) is True
    assert newask(Q.irrational(pi*x*y), Q.rational(x) & Q.rational(y)) is True

    assert newask(Q.irrational(x + y + z), Q.irrational(x) & Q.irrational(y) &
        Q.rational(z)) is None
    assert newask(Q.irrational(x + y + z), Q.irrational(x) & Q.rational(y) &
        Q.rational(z)) is True
    assert newask(Q.irrational(pi + x + y), Q.rational(x) & Q.rational(y)) is True

    assert newask(Q.irrational(x*y*z), Q.rational(x) & Q.rational(y) &
        Q.rational(z)) is False
    assert newask(Q.rational(x*y*z), Q.rational(x) & Q.rational(y) &
        Q.rational(z)) is True

    assert newask(Q.irrational(x + y + z), Q.rational(x) & Q.rational(y) &
        Q.rational(z)) is False
    assert newask(Q.rational(x + y + z), Q.rational(x) & Q.rational(y) &
        Q.rational(z)) is True

def test_even():
    assert newask(Q.even(2)) is True
    assert newask(Q.even(3)) is False

    assert newask(Q.even(x*y), Q.even(x) & Q.odd(y)) is True
    assert newask(Q.even(x*y), Q.even(x) & Q.integer(y)) is True
    assert newask(Q.even(x*y), Q.even(x) & Q.even(y)) is True
    assert newask(Q.even(x*y), Q.odd(x) & Q.odd(y)) is False
    assert newask(Q.even(x*y), Q.even(x)) is None
    assert newask(Q.even(x*y), Q.odd(x) & Q.integer(y)) is None
    assert newask(Q.even(x*y), Q.odd(x) & Q.odd(y)) is False

    assert newask(Q.even(abs(x)), Q.even(x)) is True
    assert newask(Q.even(abs(x)), Q.odd(x)) is False
    assert newask(Q.even(x), Q.even(abs(x))) is None # x could be complex

def test_odd():
    assert newask(Q.odd(2)) is False
    assert newask(Q.odd(3)) is True

    assert newask(Q.odd(x*y), Q.even(x) & Q.odd(y)) is False
    assert newask(Q.odd(x*y), Q.even(x) & Q.integer(y)) is False
    assert newask(Q.odd(x*y), Q.even(x) & Q.even(y)) is False
    assert newask(Q.odd(x*y), Q.odd(x) & Q.odd(y)) is True
    assert newask(Q.odd(x*y), Q.even(x)) is None
    assert newask(Q.odd(x*y), Q.odd(x) & Q.integer(y)) is None
    assert newask(Q.odd(x*y), Q.odd(x) & Q.odd(y)) is True

    assert newask(Q.odd(abs(x)), Q.even(x)) is False
    assert newask(Q.odd(abs(x)), Q.odd(x)) is True
    assert newask(Q.odd(x), Q.odd(abs(x))) is None # x could be complex


def test_integer():
    assert newask(Q.integer(1)) is True
    assert newask(Q.integer(Rational(1, 2))) is False

    assert newask(Q.integer(x + y), Q.integer(x) & Q.integer(y)) is True
    assert newask(Q.integer(x + y), Q.integer(x)) is None

    assert newask(Q.integer(x + y), Q.integer(x) & ~Q.integer(y)) is False
    assert newask(Q.integer(x + y + z), Q.integer(x) & Q.integer(y) &
        ~Q.integer(z)) is False
    assert newask(Q.integer(x + y + z), Q.integer(x) & ~Q.integer(y) &
        ~Q.integer(z)) is None
    assert newask(Q.integer(x + y + z), Q.integer(x) & ~Q.integer(y)) is None
    assert newask(Q.integer(x + y), Q.integer(x) & Q.irrational(y)) is False

    assert newask(Q.integer(x*y), Q.integer(x) & Q.integer(y)) is True
    assert newask(Q.integer(x*y), Q.integer(x)) is None

    assert newask(Q.integer(x*y), Q.integer(x) & ~Q.integer(y)) is None
    assert newask(Q.integer(x*y), Q.integer(x) & ~Q.rational(y)) is False
    assert newask(Q.integer(x*y*z), Q.integer(x) & Q.integer(y) &
        ~Q.rational(z)) is False
    assert newask(Q.integer(x*y*z), Q.integer(x) & ~Q.rational(y) &
        ~Q.rational(z)) is None
    assert newask(Q.integer(x*y*z), Q.integer(x) & ~Q.rational(y)) is None
    assert newask(Q.integer(x*y), Q.integer(x) & Q.irrational(y)) is False

def test_abs():
    assert newask(Q.nonnegative(abs(x))) is True
    assert newask(Q.positive(abs(x)), ~Q.zero(x)) is True
    assert newask(Q.zero(x), ~Q.zero(abs(x))) is False
    assert newask(Q.zero(x), Q.zero(abs(x))) is True
<<<<<<< HEAD
    assert newask(Q.nonzero(x), ~Q.zero(abs(x))) is None # x could be complex
    assert newask(Q.zero(abs(x)), Q.zero(x)) is True
=======
    assert newask(Q.zero(abs(x)), Q.zero(x)) is True

def test_imaginary():
    assert newask(Q.imaginary(2*I)) is True
    assert newask(Q.imaginary(x*y),Q.imaginary(x)) is None
    assert newask(Q.imaginary(x*y),Q.imaginary(x) & Q.real(y)) is True
    assert newask(Q.imaginary(x),Q.real(x)) is False
    assert newask(Q.imaginary(1)) is False
    assert newask(Q.imaginary(x*y),Q.real(x) & Q.real(y)) is False
    assert newask(Q.imaginary(x+y),Q.real(x) & Q.real(y)) is False

def test_real():
    assert newask(Q.real(x*y),Q.real(x) & Q.real(y)) is True
    assert newask(Q.real(x+y),Q.real(x) & Q.real(y)) is True
    assert newask(Q.real(x*y*z),Q.real(x) & Q.real(y) & Q.real(z)) is True
    assert newask(Q.real(x*y*z),Q.real(x) & Q.real(y)) is None
    assert newask(Q.real(x*y*z),Q.real(x) & Q.real(y) & Q.imaginary(z)) is False
    assert newask(Q.real(x+y+z),Q.real(x) & Q.real(y) & Q.real(z)) is True
    assert newask(Q.real(x+y+z),Q.real(x) & Q.real(y)) is None
>>>>>>> 13309c4f
<|MERGE_RESOLUTION|>--- conflicted
+++ resolved
@@ -218,10 +218,7 @@
     assert newask(Q.positive(abs(x)), ~Q.zero(x)) is True
     assert newask(Q.zero(x), ~Q.zero(abs(x))) is False
     assert newask(Q.zero(x), Q.zero(abs(x))) is True
-<<<<<<< HEAD
     assert newask(Q.nonzero(x), ~Q.zero(abs(x))) is None # x could be complex
-    assert newask(Q.zero(abs(x)), Q.zero(x)) is True
-=======
     assert newask(Q.zero(abs(x)), Q.zero(x)) is True
 
 def test_imaginary():
@@ -240,5 +237,4 @@
     assert newask(Q.real(x*y*z),Q.real(x) & Q.real(y)) is None
     assert newask(Q.real(x*y*z),Q.real(x) & Q.real(y) & Q.imaginary(z)) is False
     assert newask(Q.real(x+y+z),Q.real(x) & Q.real(y) & Q.real(z)) is True
-    assert newask(Q.real(x+y+z),Q.real(x) & Q.real(y)) is None
->>>>>>> 13309c4f
+    assert newask(Q.real(x+y+z),Q.real(x) & Q.real(y)) is None