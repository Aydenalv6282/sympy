--- conflicted
+++ resolved
@@ -397,11 +397,7 @@
     assert gruntz(I*x, x, oo) == I*oo
     assert gruntz(y*I*x, x, oo) == y*I*oo
     assert gruntz(y*3*I*x, x, oo) == y*I*oo
-<<<<<<< HEAD
-    assert gruntz(y*3*sin(I)*x, x, oo).simplify().rewrite(sgn) == sgn(y)*I*oo
-=======
-    assert gruntz(y*3*sin(I)*x, x, oo).simplify() == sign(y)*I*oo
->>>>>>> 4fa55af0
+    assert gruntz(y*3*sin(I)*x, x, oo).simplify().rewrite(sign) == sign(y)*I*oo
 
 
 def test_issue_4814():
