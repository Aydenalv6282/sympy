--- conflicted
+++ resolved
@@ -19,11 +19,9 @@
     'ramp_response_numerical_data', 'ramp_response_plot',
     'bode_magnitude_numerical_data', 'bode_phase_numerical_data',
     'bode_magnitude_plot', 'bode_phase_plot', 'bode_plot',
-<<<<<<< HEAD
-    'nichols_plot_expr', 'nichols_plot']
-=======
-    'nyquist_plot_expr', 'nyquist_plot']
->>>>>>> 1dfd99e6
+    'nyquist_plot_expr', 'nyquist_plot', 'nichols_plot_expr',
+    'nichols_plot']
+
 
 matplotlib = import_module(
         'matplotlib', import_kwargs={'fromlist': ['pyplot']},
@@ -986,7 +984,19 @@
     return plt
 
 
-<<<<<<< HEAD
+def nyquist_plot_expr(system):
+    """Function to get the expression for Nyquist plot."""
+    s = system.var
+    w = Dummy('w', real=True)
+    repl = I * w
+    expr = system.to_expr()
+    w_expr = expr.subs({s: repl})
+    w_expr = w_expr.as_real_imag()
+    real_expr = w_expr[0]
+    imag_expr = w_expr[1]
+    return real_expr, imag_expr, w
+
+
 def nichols_plot_expr(system):
     """Function to get the expression for Nichols plot."""
     s = system.var
@@ -1000,29 +1010,10 @@
     return mag_dB_expr, phase_deg_expr, w
 
 
-def nichols_plot(system, initial_omega=0.01, final_omega=100, show=True, color='b', **kwargs):
-    r"""
-    Generates the Nichols plot for a LTI system.
-=======
-
-def nyquist_plot_expr(system):
-    """Function to get the expression for Nyquist plot."""
-    s = system.var
-    w = Dummy('w', real=True)
-    repl = I * w
-    expr = system.to_expr()
-    w_expr = expr.subs({s: repl})
-    w_expr = w_expr.as_real_imag()
-    real_expr = w_expr[0]
-    imag_expr = w_expr[1]
-    return real_expr, imag_expr, w
-
-
 def nyquist_plot(system, initial_omega=0.01, final_omega=100, show=True,
                 color='b', **kwargs):
     r"""
     Generates the Nyquist plot for a continuous-time system.
->>>>>>> 1dfd99e6
 
     Parameters
     ==========
@@ -1052,37 +1043,17 @@
 
         >>> from sympy.abc import s
         >>> from sympy.physics.control.lti import TransferFunction
-<<<<<<< HEAD
-        >>> from sympy.physics.control.control_plots import nichols_plot
-        >>> tf1 = TransferFunction(1.5, s**2+14*s+40.02, s)
-        >>> nichols_plot(tf1)   # doctest: +SKIP
-=======
         >>> from sympy.physics.control.control_plots import nyquist_plot
         >>> tf1 = TransferFunction(2*s**2 + 5*s + 1, s**2 + 2*s + 3, s)
         >>> nyquist_plot(tf1)   # doctest: +SKIP
->>>>>>> 1dfd99e6
-
-    See Also
-    ========
-
-    bode_plot
-
-    """
-
+
+    See Also
+    ========
+
+    nichols_plot, bode_plot
+
+    """
     _check_system(system)
-<<<<<<< HEAD
-    magnitude_dB_expr, phase_deg_expr, w = nichols_plot_expr(system)
-    w_values = [(w, initial_omega, final_omega)]
-    p = plot_parametric(
-        (phase_deg_expr, magnitude_dB_expr),
-        *w_values,
-        show=False,
-        line_color=color,
-        title=f'Nichols Plot of ${latex(system)}$',
-        xlabel='Phase [deg]',
-        ylabel='Magnitude [dB]',
-        size=(6,5),
-=======
     real_expr, imag_expr, w = nyquist_plot_expr(system)
     w_values = [(w, initial_omega, final_omega)]
     p = plot_parametric(
@@ -1096,9 +1067,68 @@
         xlabel='Real Axis',
         ylabel='Imaginary Axis',
         size=(6, 5),
->>>>>>> 1dfd99e6
-        kwargs=kwargs
-    )
+        kwargs=kwargs)
+    if show:
+        p.show()
+        return
+    return p
+
+
+def nichols_plot(system, initial_omega=0.01, final_omega=100, show=True, color='b', **kwargs):
+    r"""
+    Generates the Nichols plot for a LTI system.
+
+    Parameters
+    ==========
+
+    system : SISOLinearTimeInvariant
+        The LTI SISO system for which the Nyquist plot is to be generated.
+    initial_omega : float, optional
+        The starting frequency value. Defaults to 0.01.
+    final_omega : float, optional
+        The ending frequency value. Defaults to 100.
+    show : bool, optional
+        If True, the plot is displayed. Default is True.
+    color : str, optional
+        The color of the Nyquist plot. Default is 'b' (blue).
+    grid : bool, optional
+        If True, grid lines are displayed. Default is False.
+    **kwargs
+        Additional keyword arguments for customization.
+
+    Examples
+    ========
+
+    .. plot::
+        :context: close-figs
+        :format: doctest
+        :include-source: True
+
+        >>> from sympy.abc import s
+        >>> from sympy.physics.control.lti import TransferFunction
+        >>> from sympy.physics.control.control_plots import nichols_plot
+        >>> tf1 = TransferFunction(1.5, s**2+14*s+40.02, s)
+        >>> nichols_plot(tf1)   # doctest: +SKIP
+
+    See Also
+    ========
+
+    nyquist_plot, bode_plot
+ 
+    """
+    _check_system(system)
+    magnitude_dB_expr, phase_deg_expr, w = nichols_plot_expr(system)
+    w_values = [(w, initial_omega, final_omega)]
+    p = plot_parametric(
+        (phase_deg_expr, magnitude_dB_expr),
+        *w_values,
+        show=False,
+        line_color=color,
+        title=f'Nichols Plot of ${latex(system)}$',
+        xlabel='Phase [deg]',
+        ylabel='Magnitude [dB]',
+        size=(6,5),
+        kwargs=kwargs)
     if show:
         p.show()
         return
