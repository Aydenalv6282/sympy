"""
Several methods to simplify expressions involving unit objects.
"""
from functools import reduce
from collections.abc import Iterable

<<<<<<< HEAD
from sympy import Add, Mul, Pow, Tuple, sympify
from sympy.core.sorting import ordered
=======
from sympy.core.add import Add
from sympy.core.containers import Tuple
from sympy.core.mul import Mul
from sympy.core.power import Pow
from sympy.core.sympify import sympify
from sympy.core.compatibility import ordered
>>>>>>> 0e4bab73
from sympy.matrices.common import NonInvertibleMatrixError
from sympy.physics.units.dimensions import Dimension
from sympy.physics.units.prefixes import Prefix
from sympy.physics.units.quantities import Quantity
from sympy.utilities.iterables import sift


def _get_conversion_matrix_for_expr(expr, target_units, unit_system):
    from sympy.matrices.dense import Matrix

    dimension_system = unit_system.get_dimension_system()

    expr_dim = Dimension(unit_system.get_dimensional_expr(expr))
    dim_dependencies = dimension_system.get_dimensional_dependencies(expr_dim, mark_dimensionless=True)
    target_dims = [Dimension(unit_system.get_dimensional_expr(x)) for x in target_units]
    canon_dim_units = [i for x in target_dims for i in dimension_system.get_dimensional_dependencies(x, mark_dimensionless=True)]
    canon_expr_units = {i for i in dim_dependencies}

    if not canon_expr_units.issubset(set(canon_dim_units)):
        return None

    seen = set()
    canon_dim_units = [i for i in canon_dim_units if not (i in seen or seen.add(i))]

    camat = Matrix([[dimension_system.get_dimensional_dependencies(i, mark_dimensionless=True).get(j, 0) for i in target_dims] for j in canon_dim_units])
    exprmat = Matrix([dim_dependencies.get(k, 0) for k in canon_dim_units])

    try:
        res_exponents = camat.solve(exprmat)
    except NonInvertibleMatrixError:
        return None

    return res_exponents


def convert_to(expr, target_units, unit_system="SI"):
    """
    Convert ``expr`` to the same expression with all of its units and quantities
    represented as factors of ``target_units``, whenever the dimension is compatible.

    ``target_units`` may be a single unit/quantity, or a collection of
    units/quantities.

    Examples
    ========

    >>> from sympy.physics.units import speed_of_light, meter, gram, second, day
    >>> from sympy.physics.units import mile, newton, kilogram, atomic_mass_constant
    >>> from sympy.physics.units import kilometer, centimeter
    >>> from sympy.physics.units import gravitational_constant, hbar
    >>> from sympy.physics.units import convert_to
    >>> convert_to(mile, kilometer)
    25146*kilometer/15625
    >>> convert_to(mile, kilometer).n()
    1.609344*kilometer
    >>> convert_to(speed_of_light, meter/second)
    299792458*meter/second
    >>> convert_to(day, second)
    86400*second
    >>> 3*newton
    3*newton
    >>> convert_to(3*newton, kilogram*meter/second**2)
    3*kilogram*meter/second**2
    >>> convert_to(atomic_mass_constant, gram)
    1.660539060e-24*gram

    Conversion to multiple units:

    >>> convert_to(speed_of_light, [meter, second])
    299792458*meter/second
    >>> convert_to(3*newton, [centimeter, gram, second])
    300000*centimeter*gram/second**2

    Conversion to Planck units:

    >>> convert_to(atomic_mass_constant, [gravitational_constant, speed_of_light, hbar]).n()
    7.62963087839509e-20*hbar**0.5*speed_of_light**0.5/gravitational_constant**0.5

    """
    from sympy.physics.units import UnitSystem
    unit_system = UnitSystem.get_unit_system(unit_system)

    if not isinstance(target_units, (Iterable, Tuple)):
        target_units = [target_units]

    if isinstance(expr, Add):
        return Add.fromiter(convert_to(i, target_units, unit_system) for i in expr.args)

    expr = sympify(expr)

    if not isinstance(expr, Quantity) and expr.has(Quantity):
        expr = expr.replace(lambda x: isinstance(x, Quantity), lambda x: x.convert_to(target_units, unit_system))

    def get_total_scale_factor(expr):
        if isinstance(expr, Mul):
            return reduce(lambda x, y: x * y, [get_total_scale_factor(i) for i in expr.args])
        elif isinstance(expr, Pow):
            return get_total_scale_factor(expr.base) ** expr.exp
        elif isinstance(expr, Quantity):
            return unit_system.get_quantity_scale_factor(expr)
        return expr

    depmat = _get_conversion_matrix_for_expr(expr, target_units, unit_system)
    if depmat is None:
        return expr

    expr_scale_factor = get_total_scale_factor(expr)
    return expr_scale_factor * Mul.fromiter((1/get_total_scale_factor(u) * u) ** p for u, p in zip(target_units, depmat))


def quantity_simplify(expr):
    """Return an equivalent expression in which prefixes are replaced
    with numerical values and all units of a given dimension are the
    unified in a canonical manner.

    Examples
    ========

    >>> from sympy.physics.units.util import quantity_simplify
    >>> from sympy.physics.units.prefixes import kilo
    >>> from sympy.physics.units import foot, inch
    >>> quantity_simplify(kilo*foot*inch)
    250*foot**2/3
    >>> quantity_simplify(foot - 6*inch)
    foot/2
    """

    if expr.is_Atom or not expr.has(Prefix, Quantity):
        return expr

    # replace all prefixes with numerical values
    p = expr.atoms(Prefix)
    expr = expr.xreplace({p: p.scale_factor for p in p})

    # replace all quantities of given dimension with a canonical
    # quantity, chosen from those in the expression
    d = sift(expr.atoms(Quantity), lambda i: i.dimension)
    for k in d:
        if len(d[k]) == 1:
            continue
        v = list(ordered(d[k]))
        ref = v[0]/v[0].scale_factor
        expr = expr.xreplace({vi: ref*vi.scale_factor for vi in v[1:]})

    return expr


def check_dimensions(expr, unit_system="SI"):
    """Return expr if units in addends have the same
    base dimensions, else raise a ValueError."""
    # the case of adding a number to a dimensional quantity
    # is ignored for the sake of SymPy core routines, so this
    # function will raise an error now if such an addend is
    # found.
    # Also, when doing substitutions, multiplicative constants
    # might be introduced, so remove those now

    from sympy.physics.units import UnitSystem
    unit_system = UnitSystem.get_unit_system(unit_system)

    def addDict(dict1, dict2):
        """Merge dictionaries by adding values of common keys and
        removing keys with value of 0."""
        dict3 = {**dict1, **dict2}
        for key, value in dict3.items():
            if key in dict1 and key in dict2:
                   dict3[key] = value + dict1[key]
        return {key:val for key, val in dict3.items() if val != 0}

    adds = expr.atoms(Add)
    DIM_OF = unit_system.get_dimension_system().get_dimensional_dependencies
    for a in adds:
        deset = set()
        for ai in a.args:
            if ai.is_number:
                deset.add(())
                continue
            dims = []
            skip = False
            dimdict = {}
            for i in Mul.make_args(ai):
                if i.has(Quantity):
                    i = Dimension(unit_system.get_dimensional_expr(i))
                if i.has(Dimension):
                    dimdict = addDict(dimdict, DIM_OF(i))
                elif i.free_symbols:
                    skip = True
                    break
            dims.extend(dimdict.items())
            if not skip:
                deset.add(tuple(sorted(dims)))
                if len(deset) > 1:
                    raise ValueError(
                        "addends have incompatible dimensions: {}".format(deset))

    # clear multiplicative constants on Dimensions which may be
    # left after substitution
    reps = {}
    for m in expr.atoms(Mul):
        if any(isinstance(i, Dimension) for i in m.args):
            reps[m] = m.func(*[
                i for i in m.args if not i.is_number])

    return expr.xreplace(reps)<|MERGE_RESOLUTION|>--- conflicted
+++ resolved
@@ -4,17 +4,12 @@
 from functools import reduce
 from collections.abc import Iterable
 
-<<<<<<< HEAD
-from sympy import Add, Mul, Pow, Tuple, sympify
-from sympy.core.sorting import ordered
-=======
 from sympy.core.add import Add
 from sympy.core.containers import Tuple
 from sympy.core.mul import Mul
 from sympy.core.power import Pow
+from sympy.core.sorting import ordered
 from sympy.core.sympify import sympify
-from sympy.core.compatibility import ordered
->>>>>>> 0e4bab73
 from sympy.matrices.common import NonInvertibleMatrixError
 from sympy.physics.units.dimensions import Dimension
 from sympy.physics.units.prefixes import Prefix
