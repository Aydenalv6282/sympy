<<<<<<< HEAD
from sympy import Matrix, Symbol, solve, exp, log, cos, acos, Rational, Eq, \
        sqrt, oo, LambertW, pi, I, sin, asin, Function, diff, Derivative, \
        symbols, S, raises, sympify, var, simplify, Integral, sstr, Interval, \
        And, Or, Lt, Gt
=======
from sympy import (Matrix, Symbol, solve, exp, log, cos, acos, Rational, Eq,
    sqrt, oo, LambertW, pi, I, sin, asin, Function, diff, Derivative, symbols,
    S, sympify, var, simplify, Integral, sstr, Wild, solve_linear, Interval,
    And, Or, Lt, Gt, Q, re, im, expand, zoo, tan)
>>>>>>> c9470ac4

from sympy.solvers import solve_linear_system, solve_linear_system_LU,dsolve,\
     tsolve, solve_undetermined_coeffs

from sympy.solvers.solvers import guess_solve_strategy, GS_POLY, GS_POLY_CV_1, GS_POLY_CV_2,\
    GS_TRANSCENDENTAL, GS_RATIONAL, GS_RATIONAL_CV_1

from sympy.utilities.pytest import XFAIL, raises

from sympy.abc import x

def NS(e, n=15, **options):
    return sstr(sympify(e).evalf(n, **options), full_prec=True)

def test_free_symbols():
    x = Symbol('x')
    f = Function('f')
    raises(NotImplementedError, "solve(Eq(log(f(x)), Integral(x, (x, 1, f(x)))), f(x))")

def test_swap_back():
    f, g = map(Function, 'fg')
    x, y = symbols('x,y')
    a, b = f(x), g(x)
    assert solve([a + y - 2, a - b - 5], a, y, b) == \
                 {a: b + 5, y: -b - 3}
    assert solve(a + b*x - 2, [a, b]) == {a: 2, b: 0}
    assert solve(a + b**2*x - y, [a, b]) == {a: y - b**2*x}

def test_guess_poly():
    """
    See solvers.guess_solve_strategy
    """
    x, y, a = symbols('x,y,a')

    # polynomial equations
    assert guess_solve_strategy( S(4), x ) == GS_POLY
    assert guess_solve_strategy( x, x ) == GS_POLY
    assert guess_solve_strategy( x + a, x ) == GS_POLY
    assert guess_solve_strategy( 2*x, x ) == GS_POLY
    assert guess_solve_strategy( x + sqrt(2), x) == GS_POLY
    assert guess_solve_strategy( x + 2**Rational(1,4), x) == GS_POLY
    assert guess_solve_strategy( x**2 + 1, x ) == GS_POLY
    assert guess_solve_strategy( x**2 - 1, x ) == GS_POLY
    assert guess_solve_strategy( x*y + y, x ) == GS_POLY
    assert guess_solve_strategy( x*exp(y) + y, x) == GS_POLY
    assert guess_solve_strategy( (x - y**3)/(y**2*(1 - y**2)**(S(1)/2)), x) == GS_POLY

def test_guess_poly_cv():
    x, y = symbols('x,y')
    # polynomial equations via a change of variable
    assert guess_solve_strategy( x**Rational(1,2) + 1, x ) == GS_POLY_CV_1
    assert guess_solve_strategy( x**Rational(1,3) + x**Rational(1,2) + 1, x ) == GS_POLY_CV_1
    assert guess_solve_strategy( 4*x*(1 - sqrt(x)), x ) == GS_POLY_CV_1

    # polynomial equation multiplying both sides by x**n
    assert guess_solve_strategy( x + 1/x + y, x ) == GS_POLY_CV_2

def test_guess_rational_cv():
    # rational functions
    x, y = symbols('x,y')
    assert guess_solve_strategy( (x+1)/(x**2 + 2), x) == GS_RATIONAL
    assert guess_solve_strategy( (x - y**3)/(y**2*(1 - y**2)**(S(1)/2)), y) == GS_RATIONAL_CV_1

    # rational functions via the change of variable y -> x**n
    assert guess_solve_strategy( (x**Rational(1,2) + 1)/(x**Rational(1,3) + x**Rational(1,2) + 1), x ) \
                                == GS_RATIONAL_CV_1

def test_guess_transcendental():
    x, y, a, b = symbols('x,y,a,b')
    #transcendental functions
    assert guess_solve_strategy( exp(x) + 1, x ) == GS_TRANSCENDENTAL
    assert guess_solve_strategy( 2*cos(x)-y, x ) == GS_TRANSCENDENTAL
    assert guess_solve_strategy( exp(x) + exp(-x) - y, x ) == GS_TRANSCENDENTAL
    assert guess_solve_strategy(3**x-10, x) == GS_TRANSCENDENTAL
    assert guess_solve_strategy(-3**x+10, x) == GS_TRANSCENDENTAL

    assert guess_solve_strategy(a*x**b-y, x) == GS_TRANSCENDENTAL

def test_solve_args():
<<<<<<< HEAD
    x, y = symbols('x,y')
=======
    a, b, x, y = symbols('a,b,x,y')
>>>>>>> c9470ac4
    #implicit symbol to solve for
    assert set(int(tmp) for tmp in solve(x**2-4)) == set([2,-2])
    assert solve([x+y-3,x-y-5]) == {x: 4, y: -1}
    #no symbol to solve for
    assert solve(42) == []
    assert solve([1,2]) is None
    #multiple symbols: take the first linear solution
    assert solve(x + y - 3, [x, y]) == {x: 3 - y}
    # unless it is an undetermined coefficients system
    assert solve(a + b*x - 2, [a, b]) == {a: 2, b: 0}
    #symbol is not a symbol or function
    raises(TypeError, "solve(x**2-pi, pi)")

def test_solve_polynomial1():
<<<<<<< HEAD
    x, y = symbols('x,y')
=======
    x, y, a = symbols('x,y,a')
>>>>>>> c9470ac4

    assert solve(3*x-2, x) == [Rational(2,3)]
    assert solve(Eq(3*x, 2), x) == [Rational(2,3)]

    assert solve(x**2-1, x) in [[-1, 1], [1, -1]]
    assert solve(Eq(x**2, 1), x) in [[-1, 1], [1, -1]]

    assert solve( x - y**3, x) == [y**3]
    assert sorted(solve( x - y**3, y)) == sorted([
        (-x**Rational(1,3))/2 + I*sqrt(3)*x**Rational(1,3)/2,
        x**Rational(1,3),
        (-x**Rational(1,3))/2 - I*sqrt(3)*x**Rational(1,3)/2,
    ])

    a11,a12,a21,a22,b1,b2 = symbols('a11,a12,a21,a22,b1,b2')

    assert solve([a11*x + a12*y - b1, a21*x + a22*y - b2], x, y) == \
        {
        x : (a22*b1 - a12*b2)/(a11*a22 - a12*a21),
        y : (a11*b2 - a21*b1)/(a11*a22 - a12*a21),
        }

    solution = {y: S.Zero, x: S.Zero}

    assert solve((x-y, x+y),  x, y ) == solution
    assert solve((x-y, x+y), (x, y)) == solution
    assert solve((x-y, x+y), [x, y]) == solution

    assert solve( x**3 - 15*x - 4, x) == [-2 + 3**Rational(1,2),
                                           4,
                                           -2 - 3**Rational(1,2) ]

    assert sorted(solve((x**2 - 1)**2 - a, x)) == \
           sorted([(1 + a**S.Half)**S.Half, -(1 + a**S.Half)**S.Half,
                   (1 - a**S.Half)**S.Half, -(1 - a**S.Half)**S.Half])

def test_solve_polynomial2():
    x = Symbol('x')
    assert solve(4, x) == []

def test_solve_polynomial_cv_1a():
    """
    Test for solving on equations that can be converted to a polynomial equation
    using the change of variable y -> x**Rational(p, q)
    """

    x = Symbol('x')
    assert solve( x**Rational(1,2) - 1, x) == [1]
    assert solve( x**Rational(1,2) - 2, x) == [4]
    assert solve( x**Rational(1,4) - 2, x) == [16]
    assert solve( x**Rational(1,3) - 3, x) == [27]
    # XXX there are imaginary roots that are being missed
    assert solve(x**Rational(1,2)+x**Rational(1,3)+x**Rational(1,4),x) == [0]

def test_solve_polynomial_cv_1b():
<<<<<<< HEAD
    x, a = symbols('x,a')

=======
    x, a = symbols('x a')
>>>>>>> c9470ac4
    assert set(solve(4*x*(1 - a*x**(S(1)/2)), x)) == set([S(0), 1/a**2])
    assert set(solve(x * (x**(S(1)/3) - 3), x)) == set([S(0), S(27)])

def test_solve_polynomial_cv_2():
    """
    Test for solving on equations that can be converted to a polynomial equation
    multiplying both sides of the equation by x**m
    """
    x = Symbol('x')

    assert solve(x + 1/x - 1, x) in \
        [[ Rational(1,2) + I*sqrt(3)/2, Rational(1,2) - I*sqrt(3)/2],
         [ Rational(1,2) - I*sqrt(3)/2, Rational(1,2) + I*sqrt(3)/2]]

def test_solve_rational():
    """Test solve for rational functions"""
    x, y, a, b = symbols('x,y,a,b')

    assert solve( ( x - y**3 )/( (y**2)*sqrt(1 - y**2) ), x) == [y**3]

def test_linear_system():
<<<<<<< HEAD
    x, y, z, t, n = symbols('x,y,z,t,n')
=======
    x, y, z, t, n, a = symbols('x,y,z,t,n,a')
>>>>>>> c9470ac4

    assert solve([x-1, x-y, x-2*y, y-1], [x,y]) is None

    assert solve([x-1, x-y, x-2*y, x-1], [x,y]) is None
    assert solve([x-1, x-1, x-y, x-2*y], [x,y]) is None

    assert solve([x+5*y-2, -3*x+6*y-15], x, y) == {x: -3, y: 1}

    M = Matrix([[0,0,n*(n+1),(n+1)**2,0],
                [n+1,n+1,-2*n-1,-(n+1),0],
                [-1, 0, 1, 0, 0]])

    assert solve_linear_system(M, x, y, z, t) == \
           {y: 0, z: t*(-n - 1)/n, x: t*(-n - 1)/n}

    assert solve([x + y + z + t, -z-t], x, y, z, t) == {x: -y, z: -t}

    assert solve([a(0, 0) + a(0, 1) + a(1, 0) + a(1, 1), -a(1, 0) - a(1, 1)],
        a(0, 0), a(0, 1), a(1, 0), a(1, 1)) == {a(1, 0): -a(1, 1), a(0, 0): -a(0, 1)}

def test_linear_systemLU():
    x, y, z, n = symbols('x,y,z,n')

    M = Matrix([[1,2,0,1],[1,3,2*n,1],[4,-1,n**2,1]])

    assert solve_linear_system_LU(M, [x,y,z]) == {z: -3/(n**2+18*n),
                                                  x: 1-12*n/(n**2+18*n),
                                                  y: 6*n/(n**2+18*n)}

# Note: multiple solutions exist for some of these equations, so the tests
# should be expected to break if the implementation of the solver changes
# in such a way that a different branch is chosen
<<<<<<< HEAD
def test_tsolve_1():
=======
def test_tsolve():
>>>>>>> c9470ac4
    a, b = symbols('a,b')
    x, y, z = symbols('x,y,z')
    assert solve(exp(x)-3, x) == [log(3)]
    assert solve((a*x+b)*(exp(x)-3), x) == [-b/a, log(3)]
    assert solve(cos(x)-y, x) == [acos(y)]
    assert solve(2*cos(x)-y,x)== [acos(y/2)]
    raises(NotImplementedError, "solve(Eq(cos(x), sin(x)), x)")

    assert solve(exp(x) + exp(-x) - y, x, simplified=False) == [
        log(y**2/2 + y*sqrt(y**2 - 4)/2 - 1)/2,
        log(y**2/2 - y*sqrt(y**2 - 4)/2 - 1)/2]
    assert solve(exp(x)-3, x) == [log(3)]
    assert solve(Eq(exp(x), 3), x) == [log(3)]
    assert solve(log(x)-3, x) == [exp(3)]
    assert solve(sqrt(3*x)-4, x) == [Rational(16,3)]
    assert solve(3**(x+2), x) == [zoo]
    assert solve(3**(2-x), x) == [zoo]
    assert solve(4*3**(5*x+2)-7, x) == [(-2*log(3) - 2*log(2) + log(7))/(5*log(3))]
    assert solve(x+2**x, x) == [-LambertW(log(2))/log(2)]
    assert solve(3*x+5+2**(-5*x+3), x) in [
        [Rational(-5, 3) + LambertW(log(2**(-10240*2**(Rational(1, 3))/3)))/(5*log(2))],
        [-Rational(5,3) + LambertW(-10240*2**Rational(1,3)*log(2)/3)/(5*log(2))],
        [(-25*log(2) + 3*LambertW(-10240*2**(Rational(1, 3))*log(2)/3))/(15*log(2))],
        [-((25*log(2) - 3*LambertW(-10240*2**(Rational(1, 3))*log(2)/3)))/(15*log(2))],
        [-(25*log(2) - 3*LambertW(log(2**(-10240*2**Rational(1, 3)/3))))/(15*log(2))],
        [(25*log(2) - 3*LambertW(log(2**(-10240*2**Rational(1, 3)/3))))/(-15*log(2))]
        ]
    assert solve(5*x-1+3*exp(2-7*x), x) == \
        [Rational(1,5) + LambertW(-21*exp(Rational(3,5))/5)/7]
    assert solve(2*x+5+log(3*x-2), x) == \
        [Rational(2,3) + LambertW(2*exp(-Rational(19,3))/3)/2]
    assert solve(3*x+log(4*x), x) == [LambertW(Rational(3,4))/3]
    assert solve((2*x+8)*(8+exp(x)), x) == [-4, log(8) + pi*I]
    assert solve(2*exp(3*x+4)-3, x) in [
        [Rational(-4, 3) + log(2**(Rational(2, 3))*3**(Rational(1, 3))/2)],
        [-Rational(4,3)+log(Rational(3,2))/3],
        [Rational(-4, 3) - log(2)/3 + log(3)/3],
        ]
    assert solve(2*log(3*x+4)-3, x) == [(exp(Rational(3,2))-4)/3]
    assert solve(exp(x)+1, x) == [pi*I]
    assert solve(x**2 - 2**x, x) == [2]
    assert solve(x**3 - 3**x, x) == [-3*LambertW(-log(3)/3)/log(3)]

    A = -7*2**Rational(4, 5)*6**Rational(1, 5)*log(7)/10
    B = -7*3**Rational(1, 5)*log(7)/5

    result = solve(2*(3*x+4)**5 - 6*7**(3*x+9), x)

    assert len(result) == 1 and expand(result[0]) in [
        Rational(-4, 3) - 5/log(7)/3*LambertW(A),
        Rational(-4, 3) - 5/log(7)/3*LambertW(B),
    ]

    assert solve(z*cos(x)-y, x)      == [acos(y/z)]
    assert solve(z*cos(2*x)-y, x)    == [acos(y/z)/2]
    assert solve(z*cos(sin(x))-y, x) == [asin(acos(y/z))]

    assert solve(z*cos(x), x)        == [acos(0)]

    # issue #1409
    assert solve(y - b*x/(a+x), x) in [[-a*y/(y - b)], [a*y/(b - y)]]
    assert solve(y - b*exp(a/x), x) == [a/log(y/b)]
    # issue #1408
    assert solve(y-b/(1+a*x), x) in [[(b - y)/(a*y)], [-((y - b)/(a*y))]]
    # issue #1407
    assert solve(y-a*x**b , x) == [(y/a)**(1/b)]
    # issue #1406
    assert solve(z**x - y, x) == [log(y)/log(z)]
    # issue #1405
    assert solve(2**x - 10, x) == [log(10)/log(2)]

<<<<<<< HEAD
def test_tsolve_2():
    x, y, a, b = symbols('x,y,a,b')
    assert solve(y-a*x**b, x) == [y**(1/b)*(1/a)**(1/b)]

=======
>>>>>>> c9470ac4
def test_solve_for_functions_derivatives():
    t = Symbol('t')
    x = Function('x')(t)
    y = Function('y')(t)
    a11,a12,a21,a22,b1,b2 = symbols('a11,a12,a21,a22,b1,b2')

    soln = solve([a11*x + a12*y - b1, a21*x + a22*y - b2], x, y)
    assert soln == {
        x : (a22*b1 - a12*b2)/(a11*a22 - a12*a21),
        y : (a11*b2 - a21*b1)/(a11*a22 - a12*a21),
        }

    assert solve(x - 1, x) == [1]
    assert solve(3*x - 2, x) == [Rational(2, 3)]

    soln = solve([a11*x.diff(t) + a12*y.diff(t) - b1, a21*x.diff(t) +
            a22*y.diff(t) - b2], x.diff(t), y.diff(t))
    assert soln == { y.diff(t) : (a11*b2 - a21*b1)/(a11*a22 - a12*a21),
            x.diff(t) : (a22*b1 - a12*b2)/(a11*a22 - a12*a21) }

    assert solve(x.diff(t)-1, x.diff(t)) == [1]
    assert solve(3*x.diff(t)-2, x.diff(t)) == [Rational(2,3)]

    eqns = set((3*x - 1, 2*y-4))
    assert solve(eqns, set((x,y))) == { x : Rational(1, 3), y: 2 }
    x = Symbol('x')
    f = Function('f')
    F = x**2 + f(x)**2 - 4*x - 1
    assert solve(F.diff(x), diff(f(x), x)) == [-((x - 2)/f(x))]

    # Mixed cased with a Symbol and a Function
    x = Symbol('x')
    y = Function('y')(t)

    soln = solve([a11*x + a12*y.diff(t) - b1, a21*x +
            a22*y.diff(t) - b2], x, y.diff(t))
    assert soln == { y.diff(t) : (a11*b2 - a21*b1)/(a11*a22 - a12*a21),
            x : (a22*b1 - a12*b2)/(a11*a22 - a12*a21) }

def test_issue626():
    x = Symbol("x")
    f = Function("f")
    F = x**2 + f(x)**2 - 4*x - 1
    e = F.diff(x)
<<<<<<< HEAD
    assert solve(e, f(x).diff(x)) == [(2-x)/f(x)]

def test_solve_inequalities():
    a = Symbol('a', real=True)

    assert solve([Lt(a**2 - 2, 0), Gt(a**2 - 1, 0)]) == \
        [Interval(-sqrt(2), -1, True, True), Interval(1, sqrt(2), True, True)]
    assert solve([Lt(a**2 - 2, 0), Gt(a**2 - 1, 0)], relational=True) == \
        Or(And(Lt(-sqrt(2), a), Lt(a, -1)), And(Lt(1, a), Lt(a, sqrt(2))))
=======
    assert solve(e, f(x).diff(x)) in [[(2 - x)/f(x)], [-((x - 2)/f(x))]]

def test_solve_linear():
    x, y = symbols('x y')
    w = Wild('w')
    assert solve_linear(x, x) == (0, 1)
    assert solve_linear(x, y - 2*x) in [(x, y/3), (y, 3*x)]
    assert solve_linear(x, y - 2*x, exclude=[x]) ==(y, 3*x)
    assert solve_linear(3*x - y, 0) in [(x, y/3), (y, 3*x)]
    assert solve_linear(3*x - y, 0, [x]) == (x, y/3)
    assert solve_linear(3*x - y, 0, [y]) == (y, 3*x)
    assert solve_linear(x**2/y, 1) == (y, x**2)
    assert solve_linear(w, x) in [(w, x), (x, w)]
    assert solve_linear(cos(x)**2 + sin(x)**2 + 2 + y) == \
           (y, -2 - cos(x)**2 - sin(x)**2)
    assert solve_linear(cos(x)**2 + sin(x)**2 + 2 + y, x=[x]) == (0, 1)
>>>>>>> c9470ac4

def test_solve_undetermined_coeffs():
    a, b, c, x = symbols('a, b, c, x')

    assert solve_undetermined_coeffs(a*x**2 + b*x**2 + b*x  + 2*c*x + c + 1, [a, b, c], x) == \
        {a: -2, b: 2, c: -1}
    # Test that rational functions work
    assert solve_undetermined_coeffs(a/x  + b/(x + 1) - (2*x + 1)/(x**2 + x), [a, b], x) == \
        {a: 1, b: 1}
<<<<<<< HEAD
    # Test cancelation in rational functions
    assert solve_undetermined_coeffs(((c + 1)*a*x**2 + (c + 1)*b*x**2 +
    (c + 1)*b*x  + (c + 1)*2*c*x + (c + 1)**2)/(c + 1), [a, b, c], x) == \
        {a: -2, b: 2, c: -1}
=======
    # Test cancellation in rational functions
    assert solve_undetermined_coeffs(((c + 1)*a*x**2 + (c + 1)*b*x**2 +
    (c + 1)*b*x  + (c + 1)*2*c*x + (c + 1)**2)/(c + 1), [a, b, c], x) == \
        {a: -2, b: 2, c: -1}

def test_solve_inequalities():
    system = [Lt(x**2 - 2, 0), Gt(x**2 - 1, 0)]

    assert solve(system) == \
        And(Or(And(Lt(-sqrt(2), re(x)), Lt(re(x), -1)),
               And(Lt(1, re(x)), Lt(re(x), sqrt(2)))), Eq(im(x), 0))
    assert solve(system, assume=Q.real(x)) == \
        Or(And(Lt(-sqrt(2), x), Lt(x, -1)), And(Lt(1, x), Lt(x, sqrt(2))))

def test_issue_1694():
    x, y = symbols('x,y')
    assert solve(1/x) == []
    assert solve(x*(1 - 5/x)) == [5]
    assert solve(x + sqrt(x) - 2) == [1]
    assert solve(-(1 + x)/(2 + x)**2 + 1/(2 + x)) == []
    assert solve(-x**2 - 2*x + (x + 1)**2 - 1) == []
    assert solve((x/(x + 1) + 3)**(-2)) == []
    assert solve(x/sqrt(x**2 + 1),x) == [0]
    assert solve(exp(x) - y,x) == [log(y)]
    assert solve(exp(x)) == [zoo]
    assert solve(x**2 + x + sin(y)**2 + cos(y)**2 - 1, x) in [[0, -1], [-1, 0]]
    assert solve(4*3**(5*x + 2) - 7, x) == [(-2*log(3) - log(4) + log(7))/(5*log(3))]
    # 2072
    assert solve(sqrt(x)) == solve(sqrt(x**3)) == [0]
    assert solve(sqrt(x - 1)) == [1]
    # 1363
    a = symbols('a')
    assert solve(-3*a/sqrt(x),x) == []
    # 1387
    assert solve(2*x/(x + 2) - 1,x) == [2]
    # 1397
    assert solve((x**2/(7 - x)).diff(x)) == [14, 0]
    # 1596
    f = Function('f')
    assert solve((3 - 5*x/f(x))*f(x), f(x)) == [5*x/3]
    # 1398
    #assert solve(1/(5 + x)**(S(1)/5) - 9, x) == [-295244/S(59049)]
>>>>>>> c9470ac4
<|MERGE_RESOLUTION|>--- conflicted
+++ resolved
@@ -1,14 +1,7 @@
-<<<<<<< HEAD
-from sympy import Matrix, Symbol, solve, exp, log, cos, acos, Rational, Eq, \
-        sqrt, oo, LambertW, pi, I, sin, asin, Function, diff, Derivative, \
-        symbols, S, raises, sympify, var, simplify, Integral, sstr, Interval, \
-        And, Or, Lt, Gt
-=======
 from sympy import (Matrix, Symbol, solve, exp, log, cos, acos, Rational, Eq,
     sqrt, oo, LambertW, pi, I, sin, asin, Function, diff, Derivative, symbols,
     S, sympify, var, simplify, Integral, sstr, Wild, solve_linear, Interval,
     And, Or, Lt, Gt, Q, re, im, expand, zoo, tan)
->>>>>>> c9470ac4
 
 from sympy.solvers import solve_linear_system, solve_linear_system_LU,dsolve,\
      tsolve, solve_undetermined_coeffs
@@ -88,11 +81,7 @@
     assert guess_solve_strategy(a*x**b-y, x) == GS_TRANSCENDENTAL
 
 def test_solve_args():
-<<<<<<< HEAD
-    x, y = symbols('x,y')
-=======
     a, b, x, y = symbols('a,b,x,y')
->>>>>>> c9470ac4
     #implicit symbol to solve for
     assert set(int(tmp) for tmp in solve(x**2-4)) == set([2,-2])
     assert solve([x+y-3,x-y-5]) == {x: 4, y: -1}
@@ -107,11 +96,7 @@
     raises(TypeError, "solve(x**2-pi, pi)")
 
 def test_solve_polynomial1():
-<<<<<<< HEAD
-    x, y = symbols('x,y')
-=======
     x, y, a = symbols('x,y,a')
->>>>>>> c9470ac4
 
     assert solve(3*x-2, x) == [Rational(2,3)]
     assert solve(Eq(3*x, 2), x) == [Rational(2,3)]
@@ -167,12 +152,7 @@
     assert solve(x**Rational(1,2)+x**Rational(1,3)+x**Rational(1,4),x) == [0]
 
 def test_solve_polynomial_cv_1b():
-<<<<<<< HEAD
-    x, a = symbols('x,a')
-
-=======
     x, a = symbols('x a')
->>>>>>> c9470ac4
     assert set(solve(4*x*(1 - a*x**(S(1)/2)), x)) == set([S(0), 1/a**2])
     assert set(solve(x * (x**(S(1)/3) - 3), x)) == set([S(0), S(27)])
 
@@ -194,11 +174,7 @@
     assert solve( ( x - y**3 )/( (y**2)*sqrt(1 - y**2) ), x) == [y**3]
 
 def test_linear_system():
-<<<<<<< HEAD
-    x, y, z, t, n = symbols('x,y,z,t,n')
-=======
     x, y, z, t, n, a = symbols('x,y,z,t,n,a')
->>>>>>> c9470ac4
 
     assert solve([x-1, x-y, x-2*y, y-1], [x,y]) is None
 
@@ -231,11 +207,7 @@
 # Note: multiple solutions exist for some of these equations, so the tests
 # should be expected to break if the implementation of the solver changes
 # in such a way that a different branch is chosen
-<<<<<<< HEAD
-def test_tsolve_1():
-=======
 def test_tsolve():
->>>>>>> c9470ac4
     a, b = symbols('a,b')
     x, y, z = symbols('x,y,z')
     assert solve(exp(x)-3, x) == [log(3)]
@@ -307,13 +279,6 @@
     # issue #1405
     assert solve(2**x - 10, x) == [log(10)/log(2)]
 
-<<<<<<< HEAD
-def test_tsolve_2():
-    x, y, a, b = symbols('x,y,a,b')
-    assert solve(y-a*x**b, x) == [y**(1/b)*(1/a)**(1/b)]
-
-=======
->>>>>>> c9470ac4
 def test_solve_for_functions_derivatives():
     t = Symbol('t')
     x = Function('x')(t)
@@ -358,17 +323,6 @@
     f = Function("f")
     F = x**2 + f(x)**2 - 4*x - 1
     e = F.diff(x)
-<<<<<<< HEAD
-    assert solve(e, f(x).diff(x)) == [(2-x)/f(x)]
-
-def test_solve_inequalities():
-    a = Symbol('a', real=True)
-
-    assert solve([Lt(a**2 - 2, 0), Gt(a**2 - 1, 0)]) == \
-        [Interval(-sqrt(2), -1, True, True), Interval(1, sqrt(2), True, True)]
-    assert solve([Lt(a**2 - 2, 0), Gt(a**2 - 1, 0)], relational=True) == \
-        Or(And(Lt(-sqrt(2), a), Lt(a, -1)), And(Lt(1, a), Lt(a, sqrt(2))))
-=======
     assert solve(e, f(x).diff(x)) in [[(2 - x)/f(x)], [-((x - 2)/f(x))]]
 
 def test_solve_linear():
@@ -385,7 +339,6 @@
     assert solve_linear(cos(x)**2 + sin(x)**2 + 2 + y) == \
            (y, -2 - cos(x)**2 - sin(x)**2)
     assert solve_linear(cos(x)**2 + sin(x)**2 + 2 + y, x=[x]) == (0, 1)
->>>>>>> c9470ac4
 
 def test_solve_undetermined_coeffs():
     a, b, c, x = symbols('a, b, c, x')
@@ -395,12 +348,6 @@
     # Test that rational functions work
     assert solve_undetermined_coeffs(a/x  + b/(x + 1) - (2*x + 1)/(x**2 + x), [a, b], x) == \
         {a: 1, b: 1}
-<<<<<<< HEAD
-    # Test cancelation in rational functions
-    assert solve_undetermined_coeffs(((c + 1)*a*x**2 + (c + 1)*b*x**2 +
-    (c + 1)*b*x  + (c + 1)*2*c*x + (c + 1)**2)/(c + 1), [a, b, c], x) == \
-        {a: -2, b: 2, c: -1}
-=======
     # Test cancellation in rational functions
     assert solve_undetermined_coeffs(((c + 1)*a*x**2 + (c + 1)*b*x**2 +
     (c + 1)*b*x  + (c + 1)*2*c*x + (c + 1)**2)/(c + 1), [a, b, c], x) == \
@@ -442,5 +389,4 @@
     f = Function('f')
     assert solve((3 - 5*x/f(x))*f(x), f(x)) == [5*x/3]
     # 1398
-    #assert solve(1/(5 + x)**(S(1)/5) - 9, x) == [-295244/S(59049)]
->>>>>>> c9470ac4
+    #assert solve(1/(5 + x)**(S(1)/5) - 9, x) == [-295244/S(59049)]