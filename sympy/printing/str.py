"""
A Printer for generating readable representation of most sympy classes.
"""

from __future__ import print_function, division

from sympy.core import S, Rational, Pow, Basic, Mul
from sympy.core.mul import _keep_coeff
from .printer import Printer
from sympy.printing.precedence import precedence, PRECEDENCE

import mpmath.libmp as mlib
from mpmath.libmp import prec_to_dps

from sympy.utilities import default_sort_key


class StrPrinter(Printer):
    printmethod = "_sympystr"
    _default_settings = {
        "order": None,
        "full_prec": "auto",
        "sympy_integers": False,
        "abbrev": False,
    }

    _relationals = dict()

    def parenthesize(self, item, level, strict=False, **kwargs):
        if (precedence(item) < level) or ((not strict) and precedence(item) <= level):
            return "(%s)" % self._print(item, **kwargs)
        else:
            return self._print(item, **kwargs)

    def stringify(self, args, sep, level=0):
        return sep.join([self.parenthesize(item, level) for item in args])

    def emptyPrinter(self, expr):
        if isinstance(expr, str):
            return expr
        elif isinstance(expr, Basic):
            if hasattr(expr, "args"):
                return repr(expr)
            else:
                raise
        else:
            return str(expr)

    def _print_Add(self, expr, **kwargs):
        order = kwargs.get('order', None)
        if self.order == 'none':
            terms = list(expr.args)
        else:
            terms = self._as_ordered_terms(expr, order=order)

        PREC = precedence(expr)
        l = []
        for term in terms:
            t = self._print(term, **kwargs)
            if t.startswith('-'):
                sign = "-"
                t = t[1:]
            else:
                sign = "+"
            if precedence(term) < PREC:
                l.extend([sign, "(%s)" % t])
            else:
                l.extend([sign, t])
        sign = l.pop(0)
        if sign == '+':
            sign = ""
        return sign + ' '.join(l)

    def _print_BooleanTrue(self, expr, **kwargs):
        return "True"

    def _print_BooleanFalse(self, expr, **kwargs):
        return "False"

    def _print_Not(self, expr, **kwargs):
        return '~%s' %(self.parenthesize(expr.args[0],PRECEDENCE["Not"]))

    def _print_And(self, expr, **kwargs):
        return self.stringify(expr.args, " & ", PRECEDENCE["BitwiseAnd"])

    def _print_Or(self, expr, **kwargs):
        return self.stringify(expr.args, " | ", PRECEDENCE["BitwiseOr"])

    def _print_AppliedPredicate(self, expr, **kwargs):
        return '%s(%s)' % (expr.func, expr.arg)

    def _print_Basic(self, expr, **kwargs):
        l = [self._print(o, **kwargs) for o in expr.args]
        return expr.__class__.__name__ + "(%s)" % ", ".join(l)

    def _print_BlockMatrix(self, B, **kwargs):
        if B.blocks.shape == (1, 1):
            self._print(B.blocks[0, 0], **kwargs)
        return self._print(B.blocks, **kwargs)

    def _print_Catalan(self, expr, **kwargs):
        return 'Catalan'

    def _print_ComplexInfinity(self, expr, **kwargs):
        return 'zoo'

    def _print_Derivative(self, expr, **kwargs):
        dexpr = expr.expr
        dvars = [i[0] if i[1] == 1 else i for i in expr.variable_count]
        return 'Derivative(%s)' % ", ".join(map(lambda arg: self._print(arg, **kwargs), [dexpr] + dvars))

    def _print_dict(self, d, **kwargs):
        keys = sorted(d.keys(), key=default_sort_key)
        items = []

        for key in keys:
            item = "%s: %s" % (self._print(key, **kwargs), self._print(d[key], **kwargs))
            items.append(item)

        return "{%s}" % ", ".join(items)

    def _print_Dict(self, expr, **kwargs):
        return self._print_dict(expr, **kwargs)

    def _print_RandomDomain(self, d, **kwargs):
        if hasattr(d, 'as_boolean'):
            return 'Domain: ' + self._print(d.as_boolean(), **kwargs)
        elif hasattr(d, 'set'):
            return ('Domain: ' + self._print(d.symbols, **kwargs) + ' in ' +
                    self._print(d.set, **kwargs))
        else:
            return 'Domain on ' + self._print(d.symbols)

    def _print_Dummy(self, expr, **kwargs):
        return '_' + expr.name

    def _print_EulerGamma(self, expr, **kwargs):
        return 'EulerGamma'

    def _print_Exp1(self, expr, **kwargs):
        return 'E'

    def _print_ExprCondPair(self, expr, **kwargs):
        return '(%s, %s)' % (expr.expr, expr.cond)

    def _print_FiniteSet(self, s, **kwargs):
        s = sorted(s, key=default_sort_key)
        if len(s) > 10:
            printset = s[:3] + ['...'] + s[-3:]
        else:
            printset = s
        return '{' + ', '.join(self._print(el, **kwargs) for el in printset) + '}'

    def _print_Function(self, expr, **kwargs):
        return expr.func.__name__ + "(%s)" % self.stringify(expr.args, ", ")

    def _print_GeometryEntity(self, expr, **kwargs):
        # GeometryEntity is special -- it's base is tuple
        return str(expr)

    def _print_GoldenRatio(self, expr, **kwargs):
        return 'GoldenRatio'

    def _print_ImaginaryUnit(self, expr, **kwargs):
        return 'I'

    def _print_Infinity(self, expr, **kwargs):
        return 'oo'

    def _print_Integral(self, expr, **kwargs):
        def _xab_tostr(xab):
            if len(xab) == 1:
                return self._print(xab[0], **kwargs)
            else:
                return self._print((xab[0],) + tuple(xab[1:]), **kwargs)
        L = ', '.join([_xab_tostr(l) for l in expr.limits])
        return 'Integral(%s, %s)' % (self._print(expr.function, **kwargs), L)

    def _print_Interval(self, i, **kwargs):
        fin =  'Interval{m}({a}, {b})'
        a, b, l, r = i.args
        if a.is_infinite and b.is_infinite:
            m = ''
        elif a.is_infinite and not r:
            m = ''
        elif b.is_infinite and not l:
            m = ''
        elif not l and not r:
            m = ''
        elif l and r:
            m = '.open'
        elif l:
            m = '.Lopen'
        else:
            m = '.Ropen'
        return fin.format(**{'a': a, 'b': b, 'm': m})

    def _print_AccumulationBounds(self, i, **kwargs):
        return "AccumBounds(%s, %s)" % (self._print(i.min, **kwargs),
                                        self._print(i.max, **kwargs))

    def _print_Inverse(self, I, **kwargs):
        return "%s^-1" % self.parenthesize(I.arg, PRECEDENCE["Pow"])

    def _print_Lambda(self, obj, **kwargs):
        args, expr = obj.args
        if len(args) == 1:
            return "Lambda(%s, %s)" % (args.args[0], expr)
        else:
            arg_string = ", ".join(self._print(arg, **kwargs) for arg in args)
            return "Lambda((%s), %s)" % (arg_string, expr)

    def _print_LatticeOp(self, expr, **kwargs):
        args = sorted(expr.args, key=default_sort_key)
        return expr.func.__name__ + "(%s)" % ", ".join(self._print(arg, **kwargs) for arg in args)

    def _print_Limit(self, expr, **kwargs):
        e, z, z0, dir = expr.args
        if str(dir) == "+":
            return "Limit(%s, %s, %s)" % (e, z, z0)
        else:
            return "Limit(%s, %s, %s, dir='%s')" % (e, z, z0, dir)

    def _print_list(self, expr, **kwargs):
        return "[%s]" % self.stringify(expr, ", ")

    def _print_MatrixBase(self, expr, **kwargs):
        return expr._format_str(self)
    _print_SparseMatrix = \
        _print_MutableSparseMatrix = \
        _print_ImmutableSparseMatrix = \
        _print_Matrix = \
        _print_DenseMatrix = \
        _print_MutableDenseMatrix = \
        _print_ImmutableMatrix = \
        _print_ImmutableDenseMatrix = \
        _print_MatrixBase

    def _print_MatrixElement(self, expr, **kwargs):
        return self.parenthesize(expr.parent, PRECEDENCE["Atom"], strict=True) \
            + '[%s, %s]' % (expr.i, expr.j)

    def _print_MatrixSlice(self, expr, **kwargs):
        def strslice(x):
            x = list(x)
            if x[2] == 1:
                del x[2]
            if x[1] == x[0] + 1:
                del x[1]
            if x[0] == 0:
                x[0] = ''
            return ':'.join(map(lambda arg: self._print(arg, **kwargs), x))
        return (self._print(expr.parent, **kwargs) + '[' +
                strslice(expr.rowslice) + ', ' +
                strslice(expr.colslice) + ']')

    def _print_DeferredVector(self, expr, **kwargs):
        return expr.name

    def _print_Mul(self, expr, **kwargs):

        prec = precedence(expr)

        c, e = expr.as_coeff_Mul()
        if c < 0:
            expr = _keep_coeff(-c, e)
            sign = "-"
        else:
            sign = ""

        a = []  # items in the numerator
        b = []  # items that are in the denominator (if any)

        if self.order not in ('old', 'none'):
            args = expr.as_ordered_factors()
        else:
            # use make_args in case expr was something like -x -> x
            args = Mul.make_args(expr)

        # Gather args for numerator/denominator
        for item in args:
            if item.is_commutative and item.is_Pow and item.exp.is_Rational and item.exp.is_negative:
                if item.exp != -1:
                    b.append(Pow(item.base, -item.exp, evaluate=False))
                else:
                    b.append(Pow(item.base, -item.exp))
            elif item.is_Rational and item is not S.Infinity:
                if item.p != 1:
                    a.append(Rational(item.p))
                if item.q != 1:
                    b.append(Rational(item.q))
            else:
                a.append(item)

        a = a or [S.One]

        a_str = [self.parenthesize(x, prec, strict=False) for x in a]
        b_str = [self.parenthesize(x, prec, strict=False) for x in b]

        if len(b) == 0:
            return sign + '*'.join(a_str)
        elif len(b) == 1:
            return sign + '*'.join(a_str) + "/" + b_str[0]
        else:
            return sign + '*'.join(a_str) + "/(%s)" % '*'.join(b_str)

<<<<<<< HEAD
    def _print_MatMul(self, expr, **kwargs):
        return '*'.join([self.parenthesize(arg, precedence(expr))
=======
    def _print_MatMul(self, expr):
        c, m = expr.as_coeff_mmul()
        if c.is_number and c < 0:
            expr = _keep_coeff(-c, m)
            sign = "-"
        else:
            sign = ""

        return sign + '*'.join([self.parenthesize(arg, precedence(expr))
>>>>>>> 3344afa6
            for arg in expr.args])

    def _print_HadamardProduct(self, expr, **kwargs):
        return '.*'.join([self.parenthesize(arg, precedence(expr))
            for arg in expr.args])

<<<<<<< HEAD
    def _print_MatAdd(self, expr, **kwargs):
        return ' + '.join([self.parenthesize(arg, precedence(expr))
            for arg in expr.args])
=======
    def _print_MatAdd(self, expr):
        terms = [self.parenthesize(arg, precedence(expr))
             for arg in expr.args]
        l = []
        for t in terms:
            if t.startswith('-'):
                sign = "-"
                t = t[1:]
            else:
                sign = "+"
            l.extend([sign, t])
        sign = l.pop(0)
        if sign == '+':
            sign = ""
        return sign + ' '.join(l)
>>>>>>> 3344afa6

    def _print_NaN(self, expr, **kwargs):
        return 'nan'

    def _print_NegativeInfinity(self, expr, **kwargs):
        return '-oo'

    def _print_Normal(self, expr, **kwargs):
        return "Normal(%s, %s)" % (expr.mu, expr.sigma)

    def _print_Order(self, expr, **kwargs):
        if all(p is S.Zero for p in expr.point) or not len(expr.variables):
            if len(expr.variables) <= 1:
                return 'O(%s)' % self._print(expr.expr, **kwargs)
            else:
                return 'O(%s)' % self.stringify((expr.expr,) + expr.variables, ', ', 0)
        else:
            return 'O(%s)' % self.stringify(expr.args, ', ', 0)

    def _print_Ordinal(self, expr, **kwargs):
        return expr.__str__()

    def _print_Cycle(self, expr, **kwargs):
        return expr.__str__()

    def _print_Permutation(self, expr, **kwargs):
        from sympy.combinatorics.permutations import Permutation, Cycle
        if Permutation.print_cyclic:
            if not expr.size:
                return '()'
            # before taking Cycle notation, see if the last element is
            # a singleton and move it to the head of the string
            s = Cycle(expr)(expr.size - 1).__repr__()[len('Cycle'):]
            last = s.rfind('(')
            if not last == 0 and ',' not in s[last:]:
                s = s[last:] + s[:last]
            s = s.replace(',', '')
            return s
        else:
            s = expr.support()
            if not s:
                if expr.size < 5:
                    return 'Permutation(%s)' % str(expr.array_form)
                return 'Permutation([], size=%s)' % expr.size
            trim = str(expr.array_form[:s[-1] + 1]) + ', size=%s' % expr.size
            use = full = str(expr.array_form)
            if len(trim) < len(full):
                use = trim
            return 'Permutation(%s)' % use

    def _print_TensorIndex(self, expr, **kwargs):
        return expr._print(**kwargs)

    def _print_TensorHead(self, expr, **kwargs):
        return expr._print(**kwargs)

    def _print_Tensor(self, expr, **kwargs):
        return expr._print(**kwargs)

    def _print_TensMul(self, expr, **kwargs):
        return expr._print(**kwargs)

    def _print_TensAdd(self, expr, **kwargs):
        return expr._print(**kwargs)

    def _print_PermutationGroup(self, expr, **kwargs):
        p = ['    %s' % str(a) for a in expr.args]
        return 'PermutationGroup([\n%s])' % ',\n'.join(p)

    def _print_PDF(self, expr, **kwargs):
        return 'PDF(%s, (%s, %s, %s))' % \
            (self._print(expr.pdf.args[1], **kwargs), self._print(expr.pdf.args[0], **kwargs),
            self._print(expr.domain[0], **kwargs), self._print(expr.domain[1], **kwargs))

    def _print_Pi(self, expr, **kwargs):
        return 'pi'

    def _print_PolyRing(self, ring, **kwargs):
        return "Polynomial ring in %s over %s with %s order" % \
            (", ".join(map(lambda arg: self._print(arg, **kwargs), ring.symbols)), ring.domain, ring.order)

    def _print_FracField(self, field, **kwargs):
        return "Rational function field in %s over %s with %s order" % \
            (", ".join(map(lambda arg: self._print(arg, **kwargs), field.symbols)), field.domain, field.order)

    def _print_FreeGroupElement(self, elm, **kwargs):
        return elm.__str__()

    def _print_PolyElement(self, poly, **kwargs):
        return poly.str(self, PRECEDENCE, "%s**%s", "*")

    def _print_FracElement(self, frac, **kwargs):
        if frac.denom == 1:
            return self._print(frac.numer, **kwargs)
        else:
            numer = self.parenthesize(frac.numer, PRECEDENCE["Mul"], strict=True)
            denom = self.parenthesize(frac.denom, PRECEDENCE["Atom"], strict=True)
            return numer + "/" + denom

    def _print_Poly(self, expr, **kwargs):
        ATOM_PREC = PRECEDENCE["Atom"] - 1
        terms, gens = [], [ self.parenthesize(s, ATOM_PREC) for s in expr.gens ]

        for monom, coeff in expr.terms():
            s_monom = []

            for i, exp in enumerate(monom):
                if exp > 0:
                    if exp == 1:
                        s_monom.append(gens[i])
                    else:
                        s_monom.append(gens[i] + "**%d" % exp)

            s_monom = "*".join(s_monom)

            if coeff.is_Add:
                if s_monom:
                    s_coeff = "(" + self._print(coeff, **kwargs) + ")"
                else:
                    s_coeff = self._print(coeff, **kwargs)
            else:
                if s_monom:
                    if coeff is S.One:
                        terms.extend(['+', s_monom])
                        continue

                    if coeff is S.NegativeOne:
                        terms.extend(['-', s_monom])
                        continue

                s_coeff = self._print(coeff, **kwargs)

            if not s_monom:
                s_term = s_coeff
            else:
                s_term = s_coeff + "*" + s_monom

            if s_term.startswith('-'):
                terms.extend(['-', s_term[1:]])
            else:
                terms.extend(['+', s_term])

        if terms[0] in ['-', '+']:
            modifier = terms.pop(0)

            if modifier == '-':
                terms[0] = '-' + terms[0]

        format = expr.__class__.__name__ + "(%s, %s"

        from sympy.polys.polyerrors import PolynomialError

        try:
            format += ", modulus=%s" % expr.get_modulus()
        except PolynomialError:
            format += ", domain='%s'" % expr.get_domain()

        format += ")"

        for index, item in enumerate(gens):
            if len(item) > 2 and (item[:1] == "(" and item[len(item) - 1:] == ")"):
                gens[index] = item[1:len(item) - 1]

        return format % (' '.join(terms), ', '.join(gens))

    def _print_ProductSet(self, p, **kwargs):
        return ' x '.join(self._print(set, **kwargs) for set in p.sets)

    def _print_AlgebraicNumber(self, expr, **kwargs):
        if expr.is_aliased:
            return self._print(expr.as_poly().as_expr(), **kwargs)
        else:
            return self._print(expr.as_expr(), **kwargs)

    def _print_Pow(self, expr, **kwargs):
        rational = kwargs.get('rational', False)
        PREC = precedence(expr)

        if expr.exp is S.Half and not rational:
            return "sqrt(%s)" % self._print(expr.base, **kwargs)

        if expr.is_commutative:
            if -expr.exp is S.Half and not rational:
                # Note: Don't test "expr.exp == -S.Half" here, because that will
                # match -0.5, which we don't want.
                return "%s/sqrt(%s)" % tuple(map(lambda arg: self._print(arg, **kwargs), (S.One, expr.base)))
            if expr.exp is -S.One:
                # Similarly to the S.Half case, don't test with "==" here.
                return '%s/%s' % (self._print(S.One, **kwargs),
                                  self.parenthesize(expr.base, PREC, strict=False))

        e = self.parenthesize(expr.exp, PREC, strict=False)
        if self.printmethod == '_sympyrepr' and expr.exp.is_Rational and expr.exp.q != 1:
            # the parenthesized exp should be '(Rational(a, b))' so strip parens,
            # but just check to be sure.
            if e.startswith('(Rational'):
                return '%s**%s' % (self.parenthesize(expr.base, PREC, strict=False), e[1:-1])
        return '%s**%s' % (self.parenthesize(expr.base, PREC, strict=False), e)

    def _print_UnevaluatedExpr(self, expr, **kwargs):
        return self._print(expr.args[0], **kwargs)

    def _print_MatPow(self, expr, **kwargs):
        PREC = precedence(expr)
        return '%s**%s' % (self.parenthesize(expr.base, PREC, strict=False),
                         self.parenthesize(expr.exp, PREC, strict=False))

    def _print_ImmutableDenseNDimArray(self, expr, **kwargs):
        return str(expr)

    def _print_ImmutableSparseNDimArray(self, expr, **kwargs):
        return str(expr)

    def _print_Integer(self, expr, **kwargs):
        if self._settings.get("sympy_integers", False):
            return "S(%s)" % (expr)
        return str(expr.p)

    def _print_Integers(self, expr, **kwargs):
        return 'S.Integers'

    def _print_Naturals(self, expr, **kwargs):
        return 'S.Naturals'

    def _print_Naturals0(self, expr, **kwargs):
        return 'S.Naturals0'

    def _print_Reals(self, expr, **kwargs):
        return 'S.Reals'

    def _print_int(self, expr, **kwargs):
        return str(expr)

    def _print_mpz(self, expr, **kwargs):
        return str(expr)

    def _print_Rational(self, expr, **kwargs):
        if expr.q == 1:
            return str(expr.p)
        else:
            if self._settings.get("sympy_integers", False):
                return "S(%s)/%s" % (expr.p, expr.q)
            return "%s/%s" % (expr.p, expr.q)

    def _print_PythonRational(self, expr, **kwargs):
        if expr.q == 1:
            return str(expr.p)
        else:
            return "%d/%d" % (expr.p, expr.q)

    def _print_Fraction(self, expr, **kwargs):
        if expr.denominator == 1:
            return str(expr.numerator)
        else:
            return "%s/%s" % (expr.numerator, expr.denominator)

    def _print_mpq(self, expr, **kwargs):
        if expr.denominator == 1:
            return str(expr.numerator)
        else:
            return "%s/%s" % (expr.numerator, expr.denominator)

    def _print_Float(self, expr, **kwargs):
        prec = expr._prec
        if prec < 5:
            dps = 0
        else:
            dps = prec_to_dps(expr._prec)
        if self._settings["full_prec"] is True:
            strip = False
        elif self._settings["full_prec"] is False:
            strip = True
        elif self._settings["full_prec"] == "auto":
            strip = self._print_level > 1
        rv = mlib.to_str(expr._mpf_, dps, strip_zeros=strip)
        if rv.startswith('-.0'):
            rv = '-0.' + rv[3:]
        elif rv.startswith('.0'):
            rv = '0.' + rv[2:]
        if rv.startswith('+'):
            # e.g., +inf -> inf
            rv = rv[1:]
        return rv

    def _print_Relational(self, expr, **kwargs):

        charmap = {
            "==": "Eq",
            "!=": "Ne",
            ":=": "Assignment",
            '+=': "AddAugmentedAssignment",
            "-=": "SubAugmentedAssignment",
            "*=": "MulAugmentedAssignment",
            "/=": "DivAugmentedAssignment",
            "%=": "ModAugmentedAssignment",
        }

        if expr.rel_op in charmap:
            return '%s(%s, %s)' % (charmap[expr.rel_op], expr.lhs, expr.rhs)

        return '%s %s %s' % (self.parenthesize(expr.lhs, precedence(expr)),
                           self._relationals.get(expr.rel_op) or expr.rel_op,
                           self.parenthesize(expr.rhs, precedence(expr)))

    def _print_ComplexRootOf(self, expr, **kwargs):
        return "CRootOf(%s, %d)" % (self._print_Add(expr.expr,  order='lex', **kwargs),
                                    expr.index)

    def _print_RootSum(self, expr, **kwargs):
        args = [self._print_Add(expr.expr, order='lex', **kwargs)]

        if expr.fun is not S.IdentityFunction:
            args.append(self._print(expr.fun, **kwargs))

        return "RootSum(%s)" % ", ".join(args)

    def _print_GroebnerBasis(self, basis, **kwargs):
        cls = basis.__class__.__name__

        exprs = [self._print_Add(arg, order=basis.order, **kwargs) for arg in basis.exprs]
        exprs = "[%s]" % ", ".join(exprs)

        gens = [ self._print(gen, **kwargs) for gen in basis.gens ]
        domain = "domain='%s'" % self._print(basis.domain, **kwargs)
        order = "order='%s'" % self._print(basis.order, **kwargs)

        args = [exprs] + gens + [domain, order]

        return "%s(%s)" % (cls, ", ".join(args))

    def _print_Sample(self, expr, **kwargs):
        return "Sample([%s])" % self.stringify(expr, ", ", 0)

    def _print_set(self, s, **kwargs):
        items = sorted(s, key=default_sort_key)

        args = ', '.join(self._print(item, **kwargs) for item in items)
        if not args:
            return "set()"
        return '{%s}' % args

    def _print_frozenset(self, s, **kwargs):
        if not s:
            return "frozenset()"
        return "frozenset(%s)" % self._print_set(s, **kwargs)

    def _print_SparseMatrix(self, expr, **kwargs):
        from sympy.matrices import Matrix
        return self._print(Matrix(expr), **kwargs)

    def _print_Sum(self, expr, **kwargs):
        def _xab_tostr(xab):
            if len(xab) == 1:
                return self._print(xab[0], **kwargs)
            else:
                return self._print((xab[0],) + tuple(xab[1:]), **kwargs)
        L = ', '.join([_xab_tostr(l) for l in expr.limits])
        return 'Sum(%s, %s)' % (self._print(expr.function, **kwargs), L)

    def _print_Symbol(self, expr, **kwargs):
        return expr.name
    _print_MatrixSymbol = _print_Symbol
    _print_RandomSymbol = _print_Symbol

    def _print_Identity(self, expr, **kwargs):
        return "I"

    def _print_ZeroMatrix(self, expr, **kwargs):
        return "0"

    def _print_Predicate(self, expr, **kwargs):
        return "Q.%s" % expr.name

    def _print_str(self, expr, **kwargs):
        return str(expr)

    def _print_tuple(self, expr, **kwargs):
        if len(expr) == 1:
            return "(%s,)" % self._print(expr[0], **kwargs)
        else:
            return "(%s)" % self.stringify(expr, ", ")

    def _print_Tuple(self, expr, **kwargs):
        return self._print_tuple(expr, **kwargs)

    def _print_Transpose(self, T, **kwargs):
        return "%s.T" % self.parenthesize(T.arg, PRECEDENCE["Pow"])

    def _print_Uniform(self, expr, **kwargs):
        return "Uniform(%s, %s)" % (expr.a, expr.b)

    def _print_Union(self, expr, **kwargs):
        return 'Union(%s)' %(', '.join([self._print(a, **kwargs) for a in expr.args]))

    def _print_Complement(self, expr, **kwargs):
        return r' \ '.join(self._print(set_, **kwargs) for set_ in expr.args)

    def _print_Quantity(self, expr, **kwargs):
        if self._settings.get("abbrev", False):
            return "%s" % expr.abbrev
        return "%s" % expr.name

    def _print_Quaternion(self, expr, **kwargs):
        s = [self.parenthesize(i, PRECEDENCE["Mul"], strict=True) for i in expr.args]
        a = [s[0]] + [i+"*"+j for i, j in zip(s[1:], "ijk")]
        return " + ".join(a)

    def _print_Dimension(self, expr, **kwargs):
        return str(expr)

    def _print_Wild(self, expr, **kwargs):
        return expr.name + '_'

    def _print_WildFunction(self, expr, **kwargs):
        return expr.name + '_'

    def _print_Zero(self, expr, **kwargs):
        if self._settings.get("sympy_integers", False):
            return "S(0)"
        return "0"

    def _print_DMP(self, p, **kwargs):
        from sympy.core.sympify import SympifyError
        try:
            if p.ring is not None:
                # TODO incorporate order
                return self._print(p.ring.to_sympy(p), **kwargs)
        except SympifyError:
            pass

        cls = p.__class__.__name__
        rep = self._print(p.rep, **kwargs)
        dom = self._print(p.dom, **kwargs)
        ring = self._print(p.ring, **kwargs)

        return "%s(%s, %s, %s)" % (cls, rep, dom, ring)

    def _print_DMF(self, expr, **kwargs):
        return self._print_DMP(expr, **kwargs)

    def _print_Object(self, obj, **kwargs):
        return 'Object("%s")' % obj.name

    def _print_IdentityMorphism(self, morphism, **kwargs):
        return 'IdentityMorphism(%s)' % morphism.domain

    def _print_NamedMorphism(self, morphism, **kwargs):
        return 'NamedMorphism(%s, %s, "%s")' % \
               (morphism.domain, morphism.codomain, morphism.name)

    def _print_Category(self, category, **kwargs):
        return 'Category("%s")' % category.name

    def _print_BaseScalarField(self, field, **kwargs):
        return field._coord_sys._names[field._index]

    def _print_BaseVectorField(self, field, **kwargs):
        return 'e_%s' % field._coord_sys._names[field._index]

    def _print_Differential(self, diff, **kwargs):
        field = diff._form_field
        if hasattr(field, '_coord_sys'):
            return 'd%s' % field._coord_sys._names[field._index]
        else:
            return 'd(%s)' % self._print(field, **kwargs)

    def _print_Tr(self, expr, **kwargs):
        #TODO : Handle indices
        return "%s(%s)" % ("Tr", self._print(expr.args[0], **kwargs))


def sstr(expr, **settings):
    """Returns the expression as a string.

    For large expressions where speed is a concern, use the setting
    order='none'. If abbrev=True setting is used then units are printed in
    abbreviated form.

    Examples
    ========

    >>> from sympy import symbols, Eq, sstr
    >>> a, b = symbols('a b')
    >>> sstr(Eq(a + b, 0))
    'Eq(a + b, 0)'
    """

    p = StrPrinter(settings)
    s = p.doprint(expr)

    return s


class StrReprPrinter(StrPrinter):
    """(internal) -- see sstrrepr"""

    def _print_str(self, s):
        return repr(s)


def sstrrepr(expr, **settings):
    """return expr in mixed str/repr form

       i.e. strings are returned in repr form with quotes, and everything else
       is returned in str form.

       This function could be useful for hooking into sys.displayhook
    """

    p = StrReprPrinter(settings)
    s = p.doprint(expr)

    return s<|MERGE_RESOLUTION|>--- conflicted
+++ resolved
@@ -304,11 +304,7 @@
         else:
             return sign + '*'.join(a_str) + "/(%s)" % '*'.join(b_str)
 
-<<<<<<< HEAD
     def _print_MatMul(self, expr, **kwargs):
-        return '*'.join([self.parenthesize(arg, precedence(expr))
-=======
-    def _print_MatMul(self, expr):
         c, m = expr.as_coeff_mmul()
         if c.is_number and c < 0:
             expr = _keep_coeff(-c, m)
@@ -316,20 +312,15 @@
         else:
             sign = ""
 
-        return sign + '*'.join([self.parenthesize(arg, precedence(expr))
->>>>>>> 3344afa6
-            for arg in expr.args])
+        return sign + '*'.join(
+            [self.parenthesize(arg, precedence(expr)) for arg in expr.args]
+        )
 
     def _print_HadamardProduct(self, expr, **kwargs):
         return '.*'.join([self.parenthesize(arg, precedence(expr))
             for arg in expr.args])
 
-<<<<<<< HEAD
     def _print_MatAdd(self, expr, **kwargs):
-        return ' + '.join([self.parenthesize(arg, precedence(expr))
-            for arg in expr.args])
-=======
-    def _print_MatAdd(self, expr):
         terms = [self.parenthesize(arg, precedence(expr))
              for arg in expr.args]
         l = []
@@ -344,7 +335,6 @@
         if sign == '+':
             sign = ""
         return sign + ' '.join(l)
->>>>>>> 3344afa6
 
     def _print_NaN(self, expr, **kwargs):
         return 'nan'
