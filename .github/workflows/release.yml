--- conflicted
+++ resolved
@@ -11,25 +11,17 @@
   push:
     branches:
       - '1.12'
-<<<<<<< HEAD
-=======
     tags:
       - 'sympy-1.12.*'
->>>>>>> f27f205a
   pull_request:
     branches:
       - '1.12'
 env:
   release_branch: '1.12'
-<<<<<<< HEAD
-  release_version: '1.12rc1'
-  previous_version: '1.11'
-=======
   release_version: '1.12.1'
   final_release_version: '1.12.1'
   previous_version: '1.12'
   dev_version: '1.13-dev'
->>>>>>> f27f205a
 
 jobs:
 
